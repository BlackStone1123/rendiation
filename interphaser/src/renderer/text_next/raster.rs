use super::GlyphID;
use rendiation_algebra::Vec2;
use rendiation_texture::Texture2DBuffer;

pub trait GlyphRaster {
  fn raster(&mut self, glyph_id: GlyphID, info: NormalizedGlyphRasterInfo) -> Texture2DBuffer<u8>;
}

#[derive(Clone, Copy, PartialEq)]
pub struct GlyphRasterInfo {
  // position in pixel
  position: Vec2<f32>,
  // pixel-height of text.
  scale: Vec2<f32>,
}

<<<<<<< HEAD
#[allow(clippy::derive_hash_xor_eq)]
=======
impl GlyphRasterInfo {
  pub fn normalize(&self, tolerance: &GlyphRasterTolerance) -> NormalizedGlyphRasterInfo {
    let scale = self.scale;
    let offset = normalized_offset_from_position(self.position);

    fn normalized_offset_from_position(position: Vec2<f32>) -> Vec2<f32> {
      let mut offset = Vec2::new(position.x.fract(), position.y.fract());
      if offset.x > 0.5 {
        offset.x -= 1.0;
      } else if offset.x < -0.5 {
        offset.x += 1.0;
      }
      if offset.y > 0.5 {
        offset.y -= 1.0;
      } else if offset.y < -0.5 {
        offset.y += 1.0;
      }
      offset
    }

    NormalizedGlyphRasterInfo {
      scale_over_tolerance: (
        (scale.x / tolerance.scale + 0.5) as u32,
        (scale.y / tolerance.scale + 0.5) as u32,
      ),
      // convert [-0.5, 0.5] -> [0, 1] then divide
      offset_over_tolerance: (
        ((offset.x + 0.5) / tolerance.position + 0.5) as u16,
        ((offset.y + 0.5) / tolerance.position + 0.5) as u16,
      ),
    }
  }
}

pub struct GlyphRasterTolerance {
  pub scale: f32,
  pub position: f32,
}

#[derive(Clone, Copy, PartialEq, Eq, PartialOrd, Ord, Hash)]
pub struct NormalizedGlyphRasterInfo {
  scale_over_tolerance: (u32, u32),
  offset_over_tolerance: (u16, u16),
}

>>>>>>> 36435589
impl core::hash::Hash for GlyphRasterInfo {
  fn hash<H: std::hash::Hasher>(&self, state: &mut H) {
    unsafe {
      let value: &Vec2<u32> = std::mem::transmute(&self.position);
      value.hash(state);

      let value: &Vec2<u32> = std::mem::transmute(&self.scale);
      value.hash(state);
    }
  }
}

impl Eq for GlyphRasterInfo {}

pub struct AbGlyphRaster {}

impl GlyphRaster for AbGlyphRaster {
  fn raster(&mut self, glyph_id: GlyphID, info: NormalizedGlyphRasterInfo) -> Texture2DBuffer<u8> {
    todo!()
  }
}<|MERGE_RESOLUTION|>--- conflicted
+++ resolved
@@ -14,9 +14,6 @@
   scale: Vec2<f32>,
 }
 
-<<<<<<< HEAD
-#[allow(clippy::derive_hash_xor_eq)]
-=======
 impl GlyphRasterInfo {
   pub fn normalize(&self, tolerance: &GlyphRasterTolerance) -> NormalizedGlyphRasterInfo {
     let scale = self.scale;
@@ -62,7 +59,7 @@
   offset_over_tolerance: (u16, u16),
 }
 
->>>>>>> 36435589
+#[allow(clippy::derive_hash_xor_eq)]
 impl core::hash::Hash for GlyphRasterInfo {
   fn hash<H: std::hash::Hasher>(&self, state: &mut H) {
     unsafe {
