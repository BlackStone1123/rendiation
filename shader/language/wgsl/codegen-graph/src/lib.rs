use shadergraph::*;

mod ctx;
use ctx::*;

pub struct WGSL;

impl WGSL {
  pub fn vertex_entry_name(&self) -> &'static str {
    "vertex_main"
  }
  pub fn fragment_entry_name(&self) -> &'static str {
    "fragment_main"
  }
}

pub struct WGSLShaderSource {
  pub vertex: String,
  pub fragment: String,
}

impl ShaderGraphCodeGenTarget for WGSL {
  type ShaderSource = WGSLShaderSource;

  fn compile(
    &self,
    builder: &ShaderGraphRenderPipelineBuilder,
    vertex: ShaderGraphBuilder,
    fragment: ShaderGraphBuilder,
  ) -> Self::ShaderSource {
    let vertex = gen_vertex_shader(builder, vertex);
    let fragment = gen_fragment_shader(builder, fragment);
    WGSLShaderSource { vertex, fragment }
  }
}

fn gen_vertex_shader(
  pipeline_builder: &ShaderGraphRenderPipelineBuilder,
  builder: ShaderGraphBuilder,
) -> String {
  let vertex = &pipeline_builder.vertex;

  let mut code = CodeBuilder::default();
  let mut cx = CodeGenCtx::default();

  gen_uniform_structs(
    &mut code,
    &mut cx,
    &pipeline_builder.bindgroups,
    ShaderStages::Fragment,
  );
  builder
    .struct_defines
    .iter()
    .for_each(|s| cx.add_struct_dep(s));

  gen_vertex_out_struct(&mut code, vertex);

  let mut code_entry = CodeBuilder::default();
  gen_entry(
    &mut code_entry,
    ShaderStages::Vertex,
    |code| {
      code.write_ln("var out: VertexOut;");

      if let Ok(position) = vertex.query::<ClipPosition>() {
        let root = gen_node_with_dep_in_entry(position.get().handle(), &builder, &mut cx, code);
        code.write_ln(format!("out.position = {root};"));
      }

      vertex
        .vertex_out
        .iter()
        .for_each(|(_, VertexIOInfo { node, location, .. })| {
          let root = gen_node_with_dep_in_entry(node.handle(), &builder, &mut cx, code);
          code.write_ln(format!("out.vertex_out{location} = {root};"));
        });
      code.write_ln("return out;");
    },
    |code| gen_vertex_in_declare(code, vertex),
    |code| {
      code.write_raw("VertexOut");
    },
  );
  cx.gen_fn_and_ty_depends(&mut code, gen_none_host_shareable_struct);
  gen_bindings(
    &mut code,
    &pipeline_builder.bindgroups,
    ShaderStages::Vertex,
  );

  code.output() + code_entry.output().as_str()
}

fn gen_fragment_shader(
  pipeline_builder: &ShaderGraphRenderPipelineBuilder,
  builder: ShaderGraphBuilder,
) -> String {
  let fragment = &pipeline_builder.fragment;

  let mut code = CodeBuilder::default();
  let mut cx = CodeGenCtx::default();

  gen_uniform_structs(
    &mut code,
    &mut cx,
    &pipeline_builder.bindgroups,
    ShaderStages::Fragment,
  );
  builder
    .struct_defines
    .iter()
    .for_each(|s| cx.add_struct_dep(s));

  gen_fragment_out_struct(&mut code, fragment);

  let mut code_entry = CodeBuilder::default();
  gen_entry(
    &mut code_entry,
    ShaderStages::Fragment,
    |code| {
      code.write_ln("var out: FragmentOut;");
      fragment
        .frag_output
        .iter()
        .enumerate()
        .for_each(|(i, (v, _))| {
          let root = gen_node_with_dep_in_entry(v.handle(), &builder, &mut cx, code);
          code.write_ln(format!("out.frag_out{i} = {root};"));
        });
      code.write_ln("return out;");
    },
    |code| gen_fragment_in_declare(code, fragment),
    |code| {
      code.write_raw("FragmentOut");
    },
  );
  cx.gen_fn_and_ty_depends(&mut code, gen_none_host_shareable_struct);

  gen_bindings(
    &mut code,
    &pipeline_builder.bindgroups,
    ShaderStages::Fragment,
  );

  code.output() + code_entry.output().as_str()
}

fn gen_vertex_in_declare(code: &mut CodeBuilder, vertex: &ShaderGraphVertexBuilder) {
  code.write_ln("@builtin(vertex_index) bt_vertex_vertex_id: u32,");
  code.write_ln("@builtin(instance_index) bt_vertex_instance_id: u32,");
  vertex
    .vertex_in
    .iter()
    .for_each(|(_, VertexIOInfo { ty, location, .. })| {
      code.write_ln(format!(
        "@location({location}) vertex_in_{location}: {},",
        gen_primitive_type(*ty)
      ));
    })
}

fn gen_vertex_out_struct(code: &mut CodeBuilder, vertex: &ShaderGraphVertexBuilder) {
  let mut shader_struct = ShaderStructMetaInfoOwned::new("VertexOut");

  shader_struct.fields.push(ShaderStructFieldMetaInfoOwned {
    name: "position".into(),
    ty: ShaderStructMemberValueType::Primitive(PrimitiveShaderValueType::Vec4Float32),
    ty_deco: ShaderFieldDecorator::BuiltIn(ShaderBuiltInDecorator::VertexPositionOut).into(),
  });

  vertex
    .vertex_out
    .iter()
    .for_each(|(_, VertexIOInfo { ty, location, .. })| {
      shader_struct.fields.push(ShaderStructFieldMetaInfoOwned {
        name: format!("vertex_out{location}"),
        ty: ShaderStructMemberValueType::Primitive(*ty),
        ty_deco: ShaderFieldDecorator::Location(*location).into(),
      });
    });

  gen_struct(code, &shader_struct, false);
}

fn _gen_interpolation(int: ShaderVaryingInterpolation) -> &'static str {
  match int {
    ShaderVaryingInterpolation::Flat => "flat",
    ShaderVaryingInterpolation::Perspective => "perspective",
  }
}

fn gen_fragment_in_declare(code: &mut CodeBuilder, frag: &ShaderGraphFragmentBuilder) {
  frag.fragment_in.iter().for_each(|(_, (_, ty, _int, i))| {
    // code.write_ln(format!(
    //   "@location({i}) @interpolate({}, center) fragment_in_{i}: {}",
    //   gen_interpolation(*int),
    //   gen_primitive_type(*ty)
    // ));
    code.write_ln(format!(
      "@location({i}) fragment_in_{i}: {},",
      gen_primitive_type(*ty)
    ));
  });
}

fn gen_fragment_out_struct(code: &mut CodeBuilder, frag: &ShaderGraphFragmentBuilder) {
  let mut shader_struct = ShaderStructMetaInfoOwned::new("FragmentOut");
  frag.frag_output.iter().enumerate().for_each(|(i, _)| {
    shader_struct.fields.push(ShaderStructFieldMetaInfoOwned {
      name: format!("frag_out{}", i),
      ty: ShaderStructMemberValueType::Primitive(PrimitiveShaderValueType::Vec4Float32),
      ty_deco: ShaderFieldDecorator::Location(i).into(),
    });
  });

  gen_struct(code, &shader_struct, false);
}

fn gen_node_with_dep_in_entry(
  node: ShaderGraphNodeRawHandle,
  builder: &ShaderGraphBuilder,
  cx: &mut CodeGenCtx,
  code: &mut CodeBuilder,
) -> String {
  let root = builder.scopes.first().unwrap();
  let mut last = None;
  root.nodes.traverse_dfs_in_topological_order(
    node.handle,
    &mut |n| {
      let h = ShaderGraphNodeRawHandle {
        handle: n.handle(),
        graph_id: node.graph_id,
      };
      if cx.try_get_node_gen_result_var(h).is_none() {
        gen_node(&n.data().node, h, cx, code);
      }

      if let Some(name) = cx.try_get_node_gen_result_var(h) {
        last = name.to_owned().into();
      }
    },
    &mut || panic!("loop"),
  );
  last.unwrap()
}

fn gen_scope_full(scope: &ShaderGraphScope, cx: &mut CodeGenCtx, code: &mut CodeBuilder) {
  let nodes = &scope.nodes;
  cx.push_scope();
  scope
    .inserted
    .iter()
    .for_each(|n| gen_node(&nodes.get_node(n.handle).data().node, *n, cx, code));
  cx.pop_scope();
}

fn gen_node(
  data: &ShaderGraphNode,
  handle: ShaderGraphNodeRawHandle,
  cx: &mut CodeGenCtx,
  code: &mut CodeBuilder,
) {
  match data {
    ShaderGraphNode::Write { new, old } => {
      if let Some(old) = *old {
        let var_name = cx.get_node_gen_result_var(old).to_owned();
        code.write_ln(format!(
          "{} = {};",
          cx.get_node_gen_result_var(old),
          cx.get_node_gen_result_var(*new)
        ));
        cx.top_scope_mut().code_gen_history.insert(
          handle,
          MiddleVariableCodeGenResult {
            var_name,
            statement: "".to_owned(),
          },
        );
      } else {
        let name = cx.create_new_unique_name();
        code.write_ln(format!(
          "var {} = {};",
          name,
          cx.get_node_gen_result_var(*new)
        ));
        cx.top_scope_mut().code_gen_history.insert(
          handle,
          MiddleVariableCodeGenResult {
            var_name: name,
            statement: "".to_owned(),
          },
        );
      }
      code
    }
    ShaderGraphNode::ControlFlow(cf) => match cf {
      ShaderControlFlowNode::If { condition, scope } => {
        code
          .write_ln(format!(
            "if ({}) {{",
            cx.get_node_gen_result_var(*condition)
          ))
          .tab();

        gen_scope_full(scope, cx, code);

        code.un_tab().write_ln("}")
      }
      ShaderControlFlowNode::For {
        source,
        scope,
        iter,
      } => {
        let name = cx.get_node_gen_result_var(*iter);
        let head = match source {
          ShaderIterator::Const(v) => {
            format!("for(var {name}: i32 = 0; {name} < {v}; {name} = {name} + 1) {{")
          }
          ShaderIterator::Count(v) => format!(
            "for(var {name}: i32 = 0; {name} < {count}; {name} = {name} + 1) {{",
            count = cx.get_node_gen_result_var(*v)
          ),
          ShaderIterator::FixedArray { length, .. } => {
            format!("for(var {name}: i32 = 0; {name} < {length}; {name} = {name} + 1) {{",)
          }
        };
        code.write_ln(head).tab();

        gen_scope_full(scope, cx, code);

        code.un_tab().write_ln("}")
      }
    },
    ShaderGraphNode::SideEffect(effect) => match effect {
      ShaderSideEffectNode::Continue => code.write_ln("continue;"),
      ShaderSideEffectNode::Break => code.write_ln("break;"),
      ShaderSideEffectNode::Return(v) => {
        code.write_ln(format!("return {};", cx.get_node_gen_result_var(*v)))
      }
      ShaderSideEffectNode::Termination => code.write_ln("discard;"),
    },
    ShaderGraphNode::Input(input) => {
      cx.top_scope_mut().code_gen_history.insert(
        handle,
        MiddleVariableCodeGenResult {
          var_name: gen_input_name(input),
          statement: "".to_owned(),
        },
      );
      code
    }
    ShaderGraphNode::UnNamed => {
      let var_name = cx.create_new_unique_name();
      cx.top_scope_mut().code_gen_history.insert(
        handle,
        MiddleVariableCodeGenResult {
          var_name,
          statement: "".to_owned(),
        },
      );
      code
    }
    ShaderGraphNode::Expr(expr) => {
      let name = cx.create_new_unique_name();
      let expr = gen_expr(expr, cx);
      let statement = format!("var {name} = {expr};");
      code.write_ln(&statement);
      cx.top_scope_mut().code_gen_history.insert(
        handle,
        MiddleVariableCodeGenResult {
          var_name: name,
          statement,
        },
      );
      code
    }
  };
}

fn expand_combined(var: &str) -> (String, String) {
  (format!("{}_t", var), format!("{}_s", var))
}

fn gen_expr(data: &ShaderGraphNodeExpr, cx: &mut CodeGenCtx) -> String {
  match data {
    ShaderGraphNodeExpr::FunctionCall {
      meta: prototype,
      parameters,
    } => {
      cx.add_fn_dep(prototype);
      format!(
        "{}({})",
        prototype.function_name,
        parameters
          .iter()
          .map(|from| { cx.get_node_gen_result_var(*from) })
          .collect::<Vec<_>>()
          .join(", ")
      )
    }
    ShaderGraphNodeExpr::SamplerCombinedTextureSampling { texture, position } => {
      let combined = cx.get_node_gen_result_var(*texture);
      let (tex, sampler) = expand_combined(combined);
      format!(
        "textureSample({}, {}, {})",
        tex,
        sampler,
        cx.get_node_gen_result_var(*position),
      )
    }
    ShaderGraphNodeExpr::TextureSampling {
      texture,
      sampler,
      position,
      index,
    } => format!(
      "textureSample({}, {}, {}{}{})",
      cx.get_node_gen_result_var(*texture),
      cx.get_node_gen_result_var(*sampler),
      cx.get_node_gen_result_var(*position),
      index.map(|_| ", ").unwrap_or(""), // naga's parser is not handling optional ","
      index.map(|i| cx.get_node_gen_result_var(i)).unwrap_or(""),
    ),
    ShaderGraphNodeExpr::Swizzle { ty, source } => {
      format!("{}.{}", cx.get_node_gen_result_var(*source), ty)
    }
    ShaderGraphNodeExpr::Operator(o) => match o {
      OperatorNode::Unary { one, operator } => {
        let op = match operator {
          UnaryOperator::LogicalNot => "!",
        };
        let one = cx.get_node_gen_result_var(*one);
        format!("{}{}", op, one)
      }
      OperatorNode::Binary {
        left,
        right,
        operator,
      } => {
        let op = match operator {
          BinaryOperator::Add => "+",
          BinaryOperator::Sub => "-",
          BinaryOperator::Mul => "*",
          BinaryOperator::Div => "/",
          BinaryOperator::Eq => "==",
          BinaryOperator::NotEq => "!=",
          BinaryOperator::GreaterThan => ">",
          BinaryOperator::LessThan => "<",
          BinaryOperator::GreaterEqualThan => ">=",
          BinaryOperator::LessEqualThan => "<=",
          BinaryOperator::LogicalOr => "||",
          BinaryOperator::LogicalAnd => "&&",
        };
        let left = cx.get_node_gen_result_var(*left);
        let right = cx.get_node_gen_result_var(*right);
        format!("{} {} {}", left, op, right)
      }
      OperatorNode::Index { array, entry } => {
        let array = cx.get_node_gen_result_var(*array);
        let index = cx.get_node_gen_result_var(*entry);
<<<<<<< HEAD
        format!("{} {} {} {}", array, "[]", index, "]")
=======
        format!("{} {} {} {}", array, "]", index, "]")
        
>>>>>>> fdbc3227
      }
    },
    ShaderGraphNodeExpr::FieldGet {
      field_name,
      struct_node,
    } => format!(
      "{}.{}",
      cx.get_node_gen_result_var(*struct_node),
      field_name
    ),
    ShaderGraphNodeExpr::StructConstruct { meta, fields } => {
      format!(
        "{}({})",
        meta.name,
        fields
          .iter()
          .map(|from| { cx.get_node_gen_result_var(*from) })
          .collect::<Vec<_>>()
          .join(", ")
      )
    }
    ShaderGraphNodeExpr::Const(ConstNode { data }) => gen_primitive_literal(*data),
    ShaderGraphNodeExpr::Copy(node) => cx.get_node_gen_result_var(*node).to_owned(),
    ShaderGraphNodeExpr::Compose { target, parameters } => {
      format!(
        "{}({})",
        gen_primitive_type(*target),
        parameters
          .iter()
          .map(|from| { cx.get_node_gen_result_var(*from) })
          .collect::<Vec<_>>()
          .join(", ")
      )
    }
    ShaderGraphNodeExpr::MatShrink { source, dimension } => {
      let from = cx.get_node_gen_result_var(*source);
      // wgsl is terrible!
      // todo, support node -> type and check;
      // todo, we only support 4 -> 3 now;
      // todo, check self if 4
      assert_eq!(*dimension, 3);
      format!("mat3x3({from}[0].xyz, {from}[1].xyz, {from}[2].xyz)")
    }
    ShaderGraphNodeExpr::MatInverse(n) => format!("inverse({})", cx.get_node_gen_result_var(*n)),
    ShaderGraphNodeExpr::MatTranspose(n) => {
      format!("transpose({})", cx.get_node_gen_result_var(*n))
    }
  }
}

fn gen_input_name(input: &ShaderGraphInputNode) -> String {
  match input {
    ShaderGraphInputNode::BuiltIn(ty) => gen_built_in(*ty).to_owned(),
    ShaderGraphInputNode::Uniform {
      bindgroup_index,
      entry_index,
    } => format!("uniform_b_{}_i_{}", bindgroup_index, entry_index),
    ShaderGraphInputNode::VertexIn {
      location: index, ..
    } => format!("vertex_in_{}", index),
    ShaderGraphInputNode::FragmentIn {
      location: index, ..
    } => format!("fragment_in_{}", index),
  }
}

fn gen_uniform_structs(
  code: &mut CodeBuilder,
  cx: &mut CodeGenCtx,
  bindings: &ShaderGraphBindGroupBuilder,
  stage: ShaderStages,
) {
  fn gen_uniform_structs_impl(
    code: &mut CodeBuilder,
    cx: &mut CodeGenCtx,
    ty: &ShaderStructMemberValueType,
  ) {
    match ty {
      ShaderStructMemberValueType::Primitive(_) => {}
      ShaderStructMemberValueType::Struct(meta) => {
        if cx.add_generated_uniform_structs(meta) {
          for f in meta.fields {
            gen_uniform_structs_impl(code, cx, &f.ty);
          }

          gen_struct(code, &(*meta).to_owned(), true);
        }
      }
      ShaderStructMemberValueType::FixedSizeArray((ty, _)) => {
        if let Some(wrapper) = check_should_wrap(ty) {
          if cx.add_special_uniform_array_wrapper(wrapper) {
            gen_wrapper_struct(code, wrapper)
          }
        }
        gen_uniform_structs_impl(code, cx, ty)
      }
    }
  }

  for g in &bindings.bindings {
    for (ty, vis) in &g.bindings {
      let vis = vis.get();
      if vis.is_visible_to(stage) {
        if let ShaderValueType::Fixed(ty) = ty {
          gen_uniform_structs_impl(code, cx, ty)
        }
      }
    }
  }
}

fn gen_none_host_shareable_struct(builder: &mut CodeBuilder, meta: &ShaderStructMetaInfoOwned) {
  gen_struct(builder, meta, false)
}

#[derive(Debug, Copy, Clone, Eq, PartialEq, Hash)]
pub enum ReWrappedPrimitiveArrayItem {
  Bool,
  Int32,
  Uint32,
  Float32,
  Vec2Float32,
  // note: vec3 is not required.
}

fn gen_wrapper_struct_name(w: ReWrappedPrimitiveArrayItem) -> String {
  let struct_name = match w {
    ReWrappedPrimitiveArrayItem::Bool => "bool",
    ReWrappedPrimitiveArrayItem::Int32 => "i32",
    ReWrappedPrimitiveArrayItem::Uint32 => "u32",
    ReWrappedPrimitiveArrayItem::Float32 => "f32",
    ReWrappedPrimitiveArrayItem::Vec2Float32 => "vec2f32",
  };
  format!("UniformArray_{struct_name}")
}

fn gen_wrapper_struct(builder: &mut CodeBuilder, w: ReWrappedPrimitiveArrayItem) {
  let raw_ty = match w {
    ReWrappedPrimitiveArrayItem::Bool => "bool",
    ReWrappedPrimitiveArrayItem::Int32 => "i32",
    ReWrappedPrimitiveArrayItem::Uint32 => "u32",
    ReWrappedPrimitiveArrayItem::Float32 => "f32",
    ReWrappedPrimitiveArrayItem::Vec2Float32 => "vec2<f32>",
  };

  let struct_name = gen_wrapper_struct_name(w);

  builder.write_ln(format!(
    "struct {struct_name} {{ @size(16) inner: {raw_ty} }};"
  ));
}

fn check_should_wrap(ty: &ShaderStructMemberValueType) -> Option<ReWrappedPrimitiveArrayItem> {
  let t = if let ShaderStructMemberValueType::Primitive(ty) = ty {
    match ty {
      PrimitiveShaderValueType::Bool => ReWrappedPrimitiveArrayItem::Bool,
      PrimitiveShaderValueType::Int32 => ReWrappedPrimitiveArrayItem::Int32,
      PrimitiveShaderValueType::Uint32 => ReWrappedPrimitiveArrayItem::Uint32,
      PrimitiveShaderValueType::Float32 => ReWrappedPrimitiveArrayItem::Float32,
      PrimitiveShaderValueType::Vec2Float32 => ReWrappedPrimitiveArrayItem::Vec2Float32,
      _ => return None,
    }
  } else {
    return None;
  };
  Some(t)
}

/// The shadergraph struct not mark any alignment info
/// but the wgsl requires explicit alignment and size mark, so we have to generate these annotation.
/// or even replace/wrapping the type to satisfy the layout requirements of uniform/storage.
///
/// When some struct requires 140 layout, we can assure all the type the struct's fields used are also
/// std140, this is statically constraint by traits. That means if we generate all uniform
/// structs and it's dependency struct first, the following struct and it's dependency struct
/// we meet in function dependency collecting can regard them as pure shader class. This also
/// applied to future 430 layout support in future.
///
/// the `array<f32, N>`,  `array<u32, N>`, is not qualified for uniform, for these cases
/// we generate `array<UniformArray_f32, N>` type. The UniformArray_f32 is
/// ```
/// struct UniformArray_f32 {
///   @size(16) inner: f32,
/// }
/// ```
///
/// For struct's size not align to 16 but used in array, when we generate the struct, we explicitly
/// add last field size/alignment to meet the requirement.
///
fn gen_struct(builder: &mut CodeBuilder, meta: &ShaderStructMetaInfoOwned, is_uniform: bool) {
  builder.write_ln(format!("struct {} {{", meta.name));
  builder.tab();

  if is_uniform {
    let mut current_byte_used = 0;
    let mut previous: Option<&ShaderStructMemberValueType> = None;
    for ShaderStructFieldMetaInfoOwned { name, ty, .. } in &meta.fields {
      let mut explicit_align: Option<usize> = None;
      if let Some(previous) = previous {
        let previous_align_require = previous.align_of_self(StructLayoutTarget::Std140);
        if current_byte_used % previous_align_require != 0 {
          explicit_align = previous_align_require.into();
        }
      };

      let explicit_align = explicit_align
        .map(|a| format!(" @align({})", a))
        .unwrap_or_default();

      builder.write_ln(format!(
        "{} {}: {},",
        explicit_align,
        name,
        gen_fix_type_impl(*ty, true)
      ));

      current_byte_used += ty.size_of_self(StructLayoutTarget::Std430);
      previous = Some(ty)
    }
  } else {
    for ShaderStructFieldMetaInfoOwned { name, ty, ty_deco } in &meta.fields {
      let built_in_deco = if let Some(ty_deco) = ty_deco {
        match ty_deco {
          ShaderFieldDecorator::BuiltIn(built_in) => format!(
            "@builtin({})",
            match built_in {
              ShaderBuiltInDecorator::VertexIndex => "vertex_index",
              ShaderBuiltInDecorator::InstanceIndex => "instance_index",
              ShaderBuiltInDecorator::VertexPositionOut => "position",
              ShaderBuiltInDecorator::FragmentPositionIn => "position",
            }
          ),
          ShaderFieldDecorator::Location(location) => format!("@location({location})"),
        }
      } else {
        "".to_owned()
      };

      builder.write_ln(format!(
        "{} {}: {},",
        built_in_deco,
        name,
        gen_fix_type_impl(*ty, false)
      ));
    }
  }

  builder.un_tab();
  builder.write_ln("};");
}

fn gen_bindings(
  code: &mut CodeBuilder,
  builder: &ShaderGraphBindGroupBuilder,
  stage: ShaderStages,
) {
  builder
    .bindings
    .iter()
    .enumerate()
    .for_each(|(group_index, b)| {
      let mut item_index = 0;
      b.bindings.iter().for_each(|entry| match entry.0 {
        ShaderValueType::SamplerCombinedTexture => {
          gen_bind_entry(
            code,
            &(
              ShaderValueType::Texture {
                dimension: TextureViewDimension::D2,
                sample_type: TextureSampleType::Float { filterable: true },
              },
              entry.1.get(),
            ),
            group_index,
            &mut item_index,
            stage,
          );
          gen_bind_entry(
            code,
            &(ShaderValueType::Sampler, entry.1.get()),
            group_index,
            &mut item_index,
            stage,
          );
        }
        _ => {
          gen_bind_entry(
            code,
            &(entry.0, entry.1.get()),
            group_index,
            &mut item_index,
            stage,
          );
        }
      });
    })
}

fn gen_bind_entry(
  code: &mut CodeBuilder,
  entry: &(ShaderValueType, ShaderStageVisibility),
  group_index: usize,
  item_index: &mut usize,
  stage: ShaderStages,
) {
  if entry.1.is_visible_to(stage) {
    code.write_ln(format!(
      "@group({}) @binding({}) var{} uniform_b_{}_i_{}: {};",
      group_index,
      item_index,
      match entry.0 {
        ShaderValueType::Fixed(_) => "<uniform>",
        _ => "",
      },
      group_index,
      item_index,
      gen_type_impl(entry.0, true),
    ));
  }
  *item_index += 1;
}

fn gen_entry(
  code: &mut CodeBuilder,
  stage: ShaderStages,
  mut content: impl FnMut(&mut CodeBuilder),
  mut parameter: impl FnMut(&mut CodeBuilder),
  mut return_type: impl FnMut(&mut CodeBuilder),
) {
  let stage_name = match stage {
    ShaderStages::Vertex => "vertex",
    ShaderStages::Fragment => "fragment",
  };

  code.write_ln(format!("@{stage_name}"));
  code.write_ln(format!("fn {stage_name}_main(")).tab();
  parameter(code);
  code.un_tab().write_ln(") ->");
  return_type(code);
  code.write_raw("{");
  code.tab();
  content(code);
  code.un_tab();
  code.write_ln("}");
}

fn gen_primitive_type(ty: PrimitiveShaderValueType) -> &'static str {
  match ty {
    PrimitiveShaderValueType::Float32 => "f32",
    PrimitiveShaderValueType::Vec2Float32 => "vec2<f32>",
    PrimitiveShaderValueType::Vec3Float32 => "vec3<f32>",
    PrimitiveShaderValueType::Vec4Float32 => "vec4<f32>",
    PrimitiveShaderValueType::Mat2Float32 => "mat2x2<f32>",
    PrimitiveShaderValueType::Mat3Float32 => "mat3x3<f32>",
    PrimitiveShaderValueType::Mat4Float32 => "mat4x4<f32>",
    PrimitiveShaderValueType::Uint32 => "u32",
    PrimitiveShaderValueType::Bool => "bool",
    PrimitiveShaderValueType::Int32 => "i32",
  }
}

fn gen_type_impl(ty: ShaderValueType, is_uniform: bool) -> String {
  match ty {
    ShaderValueType::Sampler => "sampler".to_owned(),
    ShaderValueType::CompareSampler => "sampler_comparison".to_owned(),
    ShaderValueType::Texture {
      dimension,
      sample_type,
    } => {
      let suffix = match sample_type {
        TextureSampleType::Float { .. } => "",
        TextureSampleType::Depth => "_depth",
        TextureSampleType::Sint => todo!(),
        TextureSampleType::Uint => todo!(),
      };
      match dimension {
        TextureViewDimension::D1 => format!("texture{suffix}_1d<f32>"),
        TextureViewDimension::D2 => format!("texture{suffix}_2d<f32>"),
        TextureViewDimension::D2Array => format!("texture{suffix}_2d_array<f32>"),
        TextureViewDimension::Cube => format!("texture{suffix}_cube<f32>"),
        TextureViewDimension::CubeArray => format!("texture{suffix}_cube_array<f32>"),
        TextureViewDimension::D3 => format!("texture{suffix}_3d<f32>"),
      }
    }
    ShaderValueType::Fixed(ty) => gen_fix_type_impl(ty, is_uniform),
    ShaderValueType::Never => unreachable!("can not code generate never type"),
    ShaderValueType::SamplerCombinedTexture => {
      unreachable!("combined sampler texture should handled above")
    }
  }
}

fn gen_fix_type_impl(ty: ShaderStructMemberValueType, is_uniform: bool) -> String {
  match ty {
    ShaderStructMemberValueType::Primitive(ty) => gen_primitive_type(ty).to_owned(),
    ShaderStructMemberValueType::Struct(meta) => meta.name.to_owned(),
    ShaderStructMemberValueType::FixedSizeArray((ty, length)) => {
      let type_name = if is_uniform && let Some(w) = check_should_wrap(ty) {
        gen_wrapper_struct_name(w)
      } else {
        gen_fix_type_impl(*ty, is_uniform)
      };
      format!("array<{}, {}>", type_name, length)
    }
  }
}

fn gen_built_in(ty: ShaderBuiltIn) -> &'static str {
  match ty {
    ShaderBuiltIn::VertexIndexId => "bt_vertex_vertex_id",
    ShaderBuiltIn::VertexInstanceId => "bt_vertex_instance_id",
  }
}

pub fn gen_primitive_literal(v: PrimitiveShaderValue) -> String {
  let grouped = match v {
    PrimitiveShaderValue::Bool(v) => format!("{v}"),
    PrimitiveShaderValue::Float32(f) => return float_to_shader(f),
    PrimitiveShaderValue::Vec2Float32(v) => {
      let v: &[f32; 2] = v.as_ref();
      float_group(v.as_slice())
    }
    PrimitiveShaderValue::Vec3Float32(v) => {
      let v: &[f32; 3] = v.as_ref();
      float_group(v.as_slice())
    }
    PrimitiveShaderValue::Vec4Float32(v) => {
      let v: &[f32; 4] = v.as_ref();
      float_group(v.as_slice())
    }
    PrimitiveShaderValue::Mat2Float32(v) => {
      let v: &[f32; 4] = v.as_ref();
      float_group(v.as_slice())
    }
    PrimitiveShaderValue::Mat3Float32(v) => {
      let v: &[f32; 9] = v.as_ref();
      float_group(v.as_slice())
    }
    PrimitiveShaderValue::Mat4Float32(v) => {
      let v: &[f32; 16] = v.as_ref();
      float_group(v.as_slice())
    }
    PrimitiveShaderValue::Uint32(v) => format!("{}", v),
    PrimitiveShaderValue::Int32(v) => format!("{}", v),
  };
  #[allow(clippy::match_like_matches_macro)]
  let require_constructor = match v {
    PrimitiveShaderValue::Bool(_) => false,
    PrimitiveShaderValue::Uint32(_) => false,
    PrimitiveShaderValue::Float32(_) => false,
    _ => true,
  };
  if require_constructor {
    format!("{}{}", gen_primitive_type(v.into()), grouped)
  } else {
    grouped
  }
}<|MERGE_RESOLUTION|>--- conflicted
+++ resolved
@@ -459,12 +459,8 @@
       OperatorNode::Index { array, entry } => {
         let array = cx.get_node_gen_result_var(*array);
         let index = cx.get_node_gen_result_var(*entry);
-<<<<<<< HEAD
-        format!("{} {} {} {}", array, "[]", index, "]")
-=======
-        format!("{} {} {} {}", array, "]", index, "]")
+        format!("{} {} {} {}", array, "[", index, "]")
         
->>>>>>> fdbc3227
       }
     },
     ShaderGraphNodeExpr::FieldGet {
