mod naive;
pub use naive::*;
mod native;
pub use native::*;

use crate::*;

pub trait GPUAccelerationStructureSystemCompImplInstance {
  fn build_shader(
    &self,
    compute_cx: &mut ShaderComputePipelineBuilder,
  ) -> Box<dyn GPUAccelerationStructureSystemCompImplInvocationTraversable>;
  fn bind_pass(&self, builder: &mut BindingBuilder);
}

pub trait GPUAccelerationStructureSystemCompImplInvocationTraversable {
  /// return optional closest hit
  fn traverse(
    &self,
    trace_payload: ENode<ShaderRayTraceCallStoragePayload>,
    user_defined_payloads: ShaderPtrOf<[u32]>,
    intersect: &dyn Fn(&RayIntersectCtx, &dyn IntersectionReporter),
    any_hit: &dyn Fn(&RayAnyHitCtx) -> Node<RayAnyHitBehavior>,
  ) -> ShaderOption<RayClosestHitCtx>;
}

<<<<<<< HEAD
=======
pub trait GPUAccelerationStructureSystemTlasCompImplInvocation {
  fn index_tlas(
    &self,
    idx: Node<u32>,
  ) -> ShaderReadonlyPtrOf<TopLevelAccelerationStructureSourceDeviceInstance>;
}

>>>>>>> 3ea47ada
#[derive(Clone, Copy)]
pub struct ShaderOption<T> {
  pub is_some: Node<bool>,
  pub payload: T,
}

#[repr(C)]
#[std430_layout]
#[derive(ShaderStruct, Clone, Copy)]
pub(crate) struct Ray {
  pub origin: Vec3<f32>,
  pub flags: u32,
  pub direction: Vec3<f32>,
  pub mask: u32,
  // pub range: Vec2<f32>,
}

pub(crate) fn intersect_ray_aabb_cpu(
  ray_origin: Vec3<f32>,
  ray_direction: Vec3<f32>,
  ray_range: Vec2<f32>,
  box_min: Vec3<f32>,
  box_max: Vec3<f32>,
) -> bool {
  let t_min = ray_range.x();
  let t_max = ray_range.y();

  let inv_d = vec3(1., 1., 1.) / ray_direction;
  let t0 = (box_min - ray_origin) * inv_d;
  let t1 = (box_max - ray_origin) * inv_d;

  let t_near = t0.min(t1);
  let t_far = t0.max(t1);
  let t_near_max = t_near.max_channel();
  let t_far_min = t_far.min_channel();

  t_near_max <= t_far_min && t_min < t_far_min && t_near_max < t_max
}
pub(crate) fn intersect_ray_aabb_gpu(
  ray: Node<Ray>,
  box_min: Node<Vec3<f32>>,
  box_max: Node<Vec3<f32>>,
  near: Node<f32>,
  far: Node<f32>,
) -> Node<bool> {
  get_shader_fn::<bool>(shader_fn_name(intersect_ray_aabb_gpu))
    .or_define(|cx| {
      let ray = cx.push_fn_parameter_by(ray).expand();
      let box_min = cx.push_fn_parameter_by(box_min);
      let box_max = cx.push_fn_parameter_by(box_max);
      let t_min = cx.push_fn_parameter_by(near);
      let t_max = cx.push_fn_parameter_by(far);

      let inv_d = val(vec3(1., 1., 1.)) / ray.direction;
      let t0 = (box_min - ray.origin) * inv_d;
      let t1 = (box_max - ray.origin) * inv_d;

      let t_near = t0.min(t1);
      let t_far = t0.max(t1);
      let t_near_max = t_near.max_channel();
      let t_far_min = t_far.min_channel();

      let intersect = t_near_max
        .less_equal_than(t_far_min)
        .and(t_min.less_than(t_far_min))
        .and(t_near_max.less_than(t_max));
      cx.do_return(intersect)
    })
    .prepare_parameters()
    .push(ray)
    .push(box_min)
    .push(box_max)
    .push(near)
    .push(far)
    .call()
}

/// returns (hit, distance, u, v), hit = front hit -> 1, back hit -> -1, miss -> 0
fn intersect_ray_triangle_cpu(
  origin: Vec3<f32>,
  direction: Vec3<f32>,
  range: Vec2<f32>,
  v0: Vec3<f32>,
  v1: Vec3<f32>,
  v2: Vec3<f32>,
  cull_enable: bool,
  cull_back: bool,
) -> Vec4<f32> {
  let e1 = v1 - v0;
  let e2 = v2 - v0;
  let normal = e1.cross(e2).normalize();
  let b = normal.dot(direction);

  let sign = b.signum();

  if cull_enable {
    let pass = cull_back != (b < 0.);
    if !pass {
      return vec4(0., 0., 0., 0.);
    }
  }

  // todo cull
  let w0 = origin - v0;
  let a = -normal.dot(w0);
  let t = a / b;
  if t < range.x || t > range.y {
    return vec4(0., 0., 0., 0.);
  }

  let p = origin + t * direction;
  let uu = e1.dot(e1);
  let uv = e1.dot(e2);
  let vv = e2.dot(e2);
  let w = p - v0;
  let wu = w.dot(e1);
  let wv = w.dot(e2);
  let inverse_d = 1. / (uv * uv - uu * vv);
  let u = (uv * wv - vv * wu) * inverse_d;
  #[allow(clippy::manual_range_contains)]
  if u < 0. || u > 1. {
    return vec4(0., 0., 0., 0.);
  }
  let v = (uv * wu - uu * wv) * inverse_d;
  if v < 0. || (u + v) > 1. {
    return vec4(0., 0., 0., 0.);
  }
  vec4(sign, t, u, v)
}
/// returns (hit, distance, u, v), hit = front hit -> 1, back hit -> -1, miss -> 0
fn intersect_ray_triangle_gpu(
  origin: Node<Vec3<f32>>,
  direction: Node<Vec3<f32>>,
  near: Node<f32>,
  far: Node<f32>,
  v0: Node<Vec3<f32>>,
  v1: Node<Vec3<f32>>,
  v2: Node<Vec3<f32>>,
  cull_enable: Node<bool>,
  cull_back: Node<bool>,
) -> Node<Vec4<f32>> {
  get_shader_fn::<Vec4<f32>>(shader_fn_name(intersect_ray_triangle_gpu))
    .or_define(|cx| {
      let origin = cx.push_fn_parameter_by(origin);
      let direction = cx.push_fn_parameter_by(direction);
      let near = cx.push_fn_parameter_by(near);
      let far = cx.push_fn_parameter_by(far);
      let v0 = cx.push_fn_parameter_by(v0);
      let v1 = cx.push_fn_parameter_by(v1);
      let v2 = cx.push_fn_parameter_by(v2);
      let cull_enable = cx.push_fn_parameter_by(cull_enable);
      let cull_back = cx.push_fn_parameter_by(cull_back);

      let e1 = v1 - v0;
      let e2 = v2 - v0;
      let normal = e1.cross(e2).normalize();
      let b = normal.dot(direction);
      let sign = b.sign();

      if_by(cull_enable, || {
        let is_front_facing = b.greater_than(val(0.));
        let pass = cull_back.not_equals(is_front_facing); // cull facing not equal to triangle facing
        if_by(pass, || {
          cx.do_return(val(vec4(0., 0., 0., 0.)));
        });
      });

      let w0 = origin - v0;
      let a = -normal.dot(w0);
      let t = a / b;

      let out_of_range = t.less_than(near).or(t.greater_than(far));
      if_by(out_of_range, || {
        cx.do_return(val(vec4(0., 0., 0., 0.)));
      });

      let p = origin + t * direction;
      let uu = e1.dot(e1);
      let uv = e1.dot(e2);
      let vv = e2.dot(e2);
      let w = p - v0;
      let wu = w.dot(e1);
      let wv = w.dot(e2);
      let inverse_d = val(1.) / (uv * uv - uu * vv);
      let u = (uv * wv - vv * wu) * inverse_d;

      let out_of_range = u.less_than(val(0.)).or(u.greater_than(val(1.)));
      if_by(out_of_range, || {
        cx.do_return(val(vec4(0., 0., 0., 0.)));
      });

      let v = (uv * wu - uu * wv) * inverse_d;
      let out_of_range = v.less_than(val(0.)).or((u + v).greater_than(val(1.)));
      if_by(out_of_range, || {
        cx.do_return(val(vec4(0., 0., 0., 0.)));
      });

      cx.do_return(Node::<Vec4<f32>>::from((sign, t, u, v)));
    })
    .prepare_parameters()
    .push(origin)
    .push(direction)
    .push(near)
    .push(far)
    .push(v0)
    .push(v1)
    .push(v2)
    .push(cull_enable)
    .push(cull_back)
    .call()
}<|MERGE_RESOLUTION|>--- conflicted
+++ resolved
@@ -24,8 +24,7 @@
   ) -> ShaderOption<RayClosestHitCtx>;
 }
 
-<<<<<<< HEAD
-=======
+// todo merge delete
 pub trait GPUAccelerationStructureSystemTlasCompImplInvocation {
   fn index_tlas(
     &self,
@@ -33,7 +32,6 @@
   ) -> ShaderReadonlyPtrOf<TopLevelAccelerationStructureSourceDeviceInstance>;
 }
 
->>>>>>> 3ea47ada
 #[derive(Clone, Copy)]
 pub struct ShaderOption<T> {
   pub is_some: Node<bool>,
