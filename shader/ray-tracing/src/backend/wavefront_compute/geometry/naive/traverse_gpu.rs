--- conflicted
+++ resolved
@@ -89,24 +89,7 @@
 }
 
 pub struct NaiveSahBVHInvocationInstance {
-<<<<<<< HEAD
-  tlas_binding: ReadOnlyStorageNode<[u32]>,
-  tlas_bvh_root: ReadOnlyStorageNode<[u32]>,
-  tlas_bvh_forest: ReadOnlyStorageNode<[DeviceBVHNode]>,
-  tlas_data: ReadOnlyStorageNode<[TopLevelAccelerationStructureSourceDeviceInstance]>,
-  tlas_bounding: ReadOnlyStorageNode<[TlasBounding]>,
-  blas_meta_info: ReadOnlyStorageNode<[BlasMetaInfo]>,
-  tri_bvh_root: ReadOnlyStorageNode<[GeometryMetaInfo]>,
-  // box_bvh_root: ReadOnlyStorageNode<[GeometryMetaInfo]>,
-  tri_bvh_forest: ReadOnlyStorageNode<[DeviceBVHNode]>,
-  // box_bvh_forest: ReadOnlyStorageNode<[DeviceBVHNode]>,
-  indices_redirect: ReadOnlyStorageNode<[u32]>,
-  indices: ReadOnlyStorageNode<[u32]>,
-  vertices: ReadOnlyStorageNode<[f32]>,
-  // boxes: ReadOnlyStorageNode<[f32]>,
-}
-
-=======
+  tlas_binding: ShaderReadonlyPtrOf<[u32]>,
   tlas_bvh_root: ShaderReadonlyPtrOf<[u32]>,
   tlas_bvh_forest: ShaderReadonlyPtrOf<[DeviceBVHNode]>,
   tlas_data: ShaderReadonlyPtrOf<[TopLevelAccelerationStructureSourceDeviceInstance]>,
@@ -122,36 +105,6 @@
   // boxes: ReadonlyStorageNode<[f32]>,
 }
 
-#[derive(Clone)]
-pub(super) struct NaiveSahBvhGpuTlas {
-  pub(super) tlas_data:
-    StorageBufferReadonlyDataView<[TopLevelAccelerationStructureSourceDeviceInstance]>,
-}
-impl GPUAccelerationStructureSystemTlasCompImplInstance for NaiveSahBvhGpuTlas {
-  fn build_shader(
-    &self,
-    compute_cx: &mut ShaderComputePipelineBuilder,
-  ) -> Box<dyn GPUAccelerationStructureSystemTlasCompImplInvocation> {
-    let tlas_data = compute_cx.bind_by(&self.tlas_data);
-    Box::new(NaiveSahBVHTlasInvocationInstance { tlas_data })
-  }
-  fn bind_pass(&self, builder: &mut BindingBuilder) {
-    builder.bind(&self.tlas_data);
-  }
-}
-pub struct NaiveSahBVHTlasInvocationInstance {
-  tlas_data: ShaderReadonlyPtrOf<[TopLevelAccelerationStructureSourceDeviceInstance]>,
-}
-impl GPUAccelerationStructureSystemTlasCompImplInvocation for NaiveSahBVHTlasInvocationInstance {
-  fn index_tlas(
-    &self,
-    idx: Node<u32>,
-  ) -> ShaderReadonlyPtrOf<TopLevelAccelerationStructureSourceDeviceInstance> {
-    self.tlas_data.index(idx)
-  }
-}
-
->>>>>>> 3ea47ada
 struct TraverseBvhIteratorGpu {
   bvh: ShaderReadonlyPtrOf<[DeviceBVHNode]>,
   ray: Node<Ray>,
@@ -501,18 +454,6 @@
 fn intersect_blas_gpu(
   user_defined_payload: U32BufferLoadStoreSource,
   blas_iter: impl ShaderIterator<Item = Node<RayBlas>>,
-<<<<<<< HEAD
-  tlas_data: ReadOnlyStorageNode<[TopLevelAccelerationStructureSourceDeviceInstance]>,
-  tri_bvh_root: ReadOnlyStorageNode<[GeometryMetaInfo]>,
-  tri_bvh_forest: ReadOnlyStorageNode<[DeviceBVHNode]>,
-  // _box_bvh_root: ReadOnlyStorageNode<[GeometryMetaInfo]>,
-  // _box_bvh_forest: ReadOnlyStorageNode<[DeviceBVHNode]>,
-  indices_redirect: ReadOnlyStorageNode<[u32]>,
-  indices: ReadOnlyStorageNode<[u32]>,
-  vertices: ReadOnlyStorageNode<[f32]>,
-  // _boxes: ReadOnlyStorageNode<[f32]>,
-  _intersect: &dyn Fn(&RayIntersectCtx, &dyn IntersectionReporter),
-=======
   tlas_data: ShaderReadonlyPtrOf<[TopLevelAccelerationStructureSourceDeviceInstance]>,
   tri_bvh_root: ShaderReadonlyPtrOf<[GeometryMetaInfo]>,
   tri_bvh_forest: ShaderReadonlyPtrOf<[DeviceBVHNode]>,
@@ -522,8 +463,7 @@
   indices: ShaderReadonlyPtrOf<[u32]>,
   vertices: ShaderReadonlyPtrOf<[f32]>,
   // _boxes: ReadonlyStorageNode<[f32]>,
-  intersect: &dyn Fn(&RayIntersectCtx, &dyn IntersectionReporter),
->>>>>>> 3ea47ada
+  _intersect: &dyn Fn(&RayIntersectCtx, &dyn IntersectionReporter),
   any_hit: &dyn Fn(&RayAnyHitCtx) -> Node<RayAnyHitBehavior>,
 
   launch_info: RayLaunchInfo,
@@ -607,47 +547,6 @@
               cull_enable,
               cull_back,
             );
-<<<<<<< HEAD
-
-            hit_ctx_curr.primitive_id.store(tri_idx - primitive_start);
-            hit_ctx_curr.geometry_id.store(geometry_id);
-            hit_ctx_curr.object_space_ray_origin.store(ray.origin);
-            hit_ctx_curr.object_space_ray_direction.store(ray.direction);
-
-            let hit_ctx = hit_ctx_curr.load(tlas_data);
-
-            let attribute = BuiltInTriangleHitAttributeShaderAPIInstance {
-              bary_coord: result.zw(),
-            }
-              .construct();
-
-            // just to bundle data with no runtime cost. any_hit shader does not run.
-            let any_hit_ctx = RayAnyHitCtx {
-              launch_info,
-              world_ray,
-              hit_ctx,
-              hit: HitInfo {
-                hit_kind: hit_kind.load(),
-                hit_distance: world_distance,
-                hit_attribute: attribute,
-              },
-              payload: user_defined_payload,
-            };
-
-            if_by(is_opaque, || {
-              // opaque -> commit
-              closest_hit_var.test_and_store(&any_hit_ctx.hit, || {
-                closest_hit_ctx_var.store(&any_hit_ctx.hit_ctx);
-                local_ray_range.update_world_far(world_distance);
-                if_by(flags.end_search_on_hit(), || end_search.store(true));
-              });
-            }).else_by(|| {
-              // transparent trangle -> anyhit, then commit
-              resolve_any_hit(
-                |_| {
-                  local_ray_range.update_world_far(world_distance);
-                  if_by(flags.end_search_on_hit(), || end_search.store(true));
-=======
             let hit_face = result.x();
             let hit = hit_face.not_equals(val(0.));
             let local_ray_range = local_ray_range.clone();
@@ -675,11 +574,8 @@
                     .instance_sbt_offset
                     .store(instance_shader_binding_table_record_offset);
                   hit_ctx_curr.instance_custom_id.store(instance_custom_index);
->>>>>>> 3ea47ada
                 },
               );
-<<<<<<< HEAD
-=======
 
               hit_ctx_curr.primitive_id.store(tri_idx - primitive_start);
               hit_ctx_curr.geometry_id.store(geometry_id);
@@ -689,91 +585,53 @@
               let hit_ctx = hit_ctx_curr.load(tlas_data);
               let end_search_ = end_search.clone();
 
-              if_by(is_opaque, || {
-                // opaque -> invoke any_hit directly
-
-                let attribute = BuiltInTriangleHitAttributeShaderAPIInstance {
-                  bary_coord: result.zw(),
-                }
-                .construct();
-
-                let any_hit_ctx = RayAnyHitCtx {
-                  launch_info,
-                  world_ray,
-                  hit_ctx: hit_ctx.clone(),
-                  hit: HitInfo {
-                    hit_kind: hit_kind.load(),
-                    hit_distance: world_distance,
-                    hit_attribute: attribute,
-                  },
-                  payload: user_defined_payload.clone(),
-                };
-                resolve_any_hit(
-                  |_| {
-                    local_ray_range.update_world_far(world_distance);
-                    if_by(flags.end_search_on_hit(), || end_search.store(true));
-                  },
-                  || end_search.store(true),
-                  any_hit,
-                  &any_hit_ctx,
-                  closest_hit_ctx_var,
-                  closest_hit_var,
-                );
-              })
-              .else_by(move || {
-                // non-opaque -> invoke intersect
-                let intersect_ctx = RayIntersectCtx {
-                  launch_info,
-                  world_ray,
-                  hit_ctx: hit_ctx.clone(),
-                };
-                // intersect will invoke any_hit and then update closest_hit.
-                intersect(
-                  &intersect_ctx,
-                  &NaiveIntersectReporter {
-                    launch_info,
-                    world_ray,
-                    hit_ctx,
-                    closest_hit_ctx_info: closest_hit_ctx_var,
-                    closest_hit_info: closest_hit_var,
-                    ray_range: local_ray_range.clone(),
-                    any_hit,
-                    on_end_search: Box::new(move || end_search.store(true)),
-                    user_defined_payload,
-                  },
-                );
+            let attribute = BuiltInTriangleHitAttributeShaderAPIInstance {
+              bary_coord: result.zw(),
+            }
+              .construct();
+
+            // just to bundle data with no runtime cost. any_hit shader does not run.
+            let any_hit_ctx = RayAnyHitCtx {
+              launch_info,
+              world_ray,
+              hit_ctx: hit_ctx.clone(),
+              hit: HitInfo {
+                hit_kind: hit_kind.load(),
+                hit_distance: world_distance,
+                hit_attribute: attribute,
+              },
+              payload: user_defined_payload.clone(),
+            };
+
+            if_by(is_opaque, || {
+              // opaque -> commit
+              closest_hit_var.test_and_store(&any_hit_ctx.hit, || {
+                closest_hit_ctx_var.store(&any_hit_ctx.hit_ctx);
+                local_ray_range.update_world_far(world_distance);
+                if_by(flags.end_search_on_hit(), || end_search.store(true));
               });
+            }).else_by(|| {
+              // transparent trangle -> anyhit, then commit
+              resolve_any_hit(
+                |_| {
+                  local_ray_range.update_world_far(world_distance);
+                  if_by(flags.end_search_on_hit(), || end_search.store(true));
+                },
+                || end_search.store(true),
+                any_hit,
+                &any_hit_ctx,
+                closest_hit_ctx_var,
+                closest_hit_var,
+              );
+            });
 
               if_by(end_search_.load(), || tri_loop.do_break());
->>>>>>> 3ea47ada
             });
           });
           if_by(end_search__.load(), || mesh_loop.do_break());
         });
       },
     );
-
-    // put intersect code here just in case
-    // let intersect_ctx = RayIntersectCtx {
-    //   launch_info,
-    //   world_ray,
-    //   hit_ctx,
-    // };
-    // // intersect will invoke any_hit and then update closest_hit.
-    // intersect(
-    //   &intersect_ctx,
-    //   &NaiveIntersectReporter {
-    //     launch_info,
-    //     world_ray,
-    //     hit_ctx,
-    //     closest_hit_ctx_info: closest_hit_ctx_var,
-    //     closest_hit_info: closest_hit_var,
-    //     ray_range: local_ray_range.clone(),
-    //     any_hit,
-    //     on_end_search: Box::new(move || end_search.store(true)),
-    //     user_defined_payload,
-    //   },
-    // );
 
     if_by(end_search____.load(), || blas_loop.do_break());
   });
@@ -818,15 +676,8 @@
       geometry_id: self.geometry_id.load(),
       instance_sbt_offset: self.instance_sbt_offset.load(),
       instance_custom_id: self.instance_custom_id.load(),
-<<<<<<< HEAD
-      object_to_world: TopLevelAccelerationStructureSourceDeviceInstance::readonly_storage_node_transform_field_ptr(tlas).load(),
-      world_to_object: TopLevelAccelerationStructureSourceDeviceInstance::readonly_storage_node_transform_inv_field_ptr(
-        tlas,
-      ).load(),
-=======
-      object_to_world: tlas.transform(),
-      world_to_object: tlas.transform_inv(),
->>>>>>> 3ea47ada
+      object_to_world: tlas.transform().load(),
+      world_to_object: tlas.transform_inv().load(),
       object_space_ray: ShaderRay {
         origin: self.object_space_ray_origin.load(),
         direction: self.object_space_ray_direction.load(),
