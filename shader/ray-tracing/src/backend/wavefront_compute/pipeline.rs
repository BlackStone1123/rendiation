use crate::*;

#[derive(Clone)]
pub struct GPUWaveFrontComputeRaytracingBakedPipeline {
  pub(crate) inner: Arc<RwLock<GPUWaveFrontComputeRaytracingBakedPipelineInner>>,
}

pub struct GPUWaveFrontComputeRaytracingBakedPipelineInner {
  pub(crate) desc: GPURaytracingPipelineDescriptor,
  pub(crate) executor: Option<(u64, usize, GPUWaveFrontComputeRaytracingExecutor)>,
}

pub struct GPUWaveFrontComputeRaytracingExecutor {
  pub(crate) graph: DeviceTaskGraphExecutor,
  pub(crate) ray_gen_task_idx: u32,
  pub(crate) target_sbt_buffer: StorageBufferReadOnlyDataView<u32>,
  pub(crate) launch_size_buffer: StorageBufferReadOnlyDataView<Vec3<u32>>,
}

#[repr(C)]
#[std430_layout]
#[derive(Debug, Copy, Clone, ShaderStruct)]
pub struct SbtTaskMapping {
  pub ray_gen_start: u32, // handle k -> task id (k + ray_gen_start)
  pub closest_start: u32, // handle k -> task id (k + closest_start)
  pub miss_start: u32,    // handle k -> task id (k + miss_start)
}
impl SbtTaskMapping {
  pub fn new(ray_gen_start: u32, closest_start: u32, miss_start: u32) -> Self {
    println!(
      "ray_gen_start: {}, closest_start: {}, miss_start: {}",
      ray_gen_start, closest_start, miss_start
    );
    Self {
      ray_gen_start,
      closest_start,
      miss_start,
      ..Zeroable::zeroed()
    }
  }
}
impl SbtTaskMappingShaderAPIInstance {
  pub fn get_ray_gen_task(&self, ray_gen_shader_index: Node<u32>) -> Node<u32> {
    ray_gen_shader_index + self.ray_gen_start
  }
  pub fn get_closest_task(&self, closest_shader_index: Node<u32>) -> Node<u32> {
    closest_shader_index + self.closest_start
  }
  pub fn get_miss_task(&self, miss_shader_index: Node<u32>) -> Node<u32> {
    miss_shader_index + self.miss_start
  }
}

impl GPUWaveFrontComputeRaytracingBakedPipelineInner {
  pub fn get_or_compile_executor(
    &mut self,
    cx: &mut DeviceParallelComputeCtx,
    tlas_sys: Box<dyn GPUAccelerationStructureSystemCompImplInstance>,
    sbt_sys: ShaderBindingTableDeviceInfo,
    required_size: usize,
  ) -> &mut GPUWaveFrontComputeRaytracingExecutor {
    let current_hash = self.desc.compute_hash();
    if let Some((hash, size, _)) = &mut self.executor {
      if current_hash != *hash || *size < required_size {
        self.executor = None;
      }
    }
    let (_, _, exe) = self.executor.get_or_insert_with(|| {
      let exe = Self::compile_executor(&self.desc, cx, tlas_sys, sbt_sys, required_size);
      (current_hash, required_size, exe)
    });
    exe
  }

  fn compile_executor(
    desc: &GPURaytracingPipelineDescriptor,
    cx: &mut DeviceParallelComputeCtx,
    tlas_sys: Box<dyn GPUAccelerationStructureSystemCompImplInstance>,
    sbt_sys: ShaderBindingTableDeviceInfo,
    init_size: usize,
  ) -> GPUWaveFrontComputeRaytracingExecutor {
    let mut graph = DeviceTaskGraphBuildSource::default();

    let mut payload_max_u32_count = 0;

    // todo assert at least one for each stage will be defined
    let ray_gen_task_range_start = 1;
    let ray_gen_task_range_end = ray_gen_task_range_start + desc.ray_gen_shaders.len();

    let closest_task_range_start = ray_gen_task_range_end;
    let closest_task_range_end = closest_task_range_start + desc.closest_hit_shaders.len();
    let closest_tasks = desc
      .closest_hit_shaders
      .iter()
      .enumerate()
      .map(|(i, (_, ty))| {
        payload_max_u32_count = payload_max_u32_count.max(ty.u32_size_count());
        ((i + closest_task_range_start) as u32, ty.clone())
      })
      .collect();

    let missing_task_start = closest_task_range_end;
    let missing_task_end = missing_task_start + desc.miss_hit_shaders.len();
    let missing_tasks = desc
      .miss_hit_shaders
      .iter()
      .enumerate()
      .map(|(i, (_, ty))| {
        payload_max_u32_count = payload_max_u32_count.max(ty.u32_size_count());
        ((i + missing_task_start) as u32, ty.clone())
      })
      .collect();

    let info = TraceTaskMetaInfo {
      closest_tasks,
      missing_tasks,
      intersection_shaders: desc.intersection_shaders.clone(),
      any_hit_shaders: desc.any_hit_shaders.clone(),
      payload_max_u32_count,
    };

    let device = &cx.gpu.device;
    let target_sbt_buffer = StorageBufferReadOnlyDataView::create(device, &0);
    let sbt_task_mapping_buffer = StorageBufferReadOnlyDataView::create(
      device,
      &SbtTaskMapping::new(
        ray_gen_task_range_start as u32,
        closest_task_range_start as u32,
        missing_task_start as u32,
      ),
    );
    // written in trace_ray. see RayLaunchSizeBuffer
    let launch_size_buffer = StorageBufferReadOnlyDataView::create(device, &vec3(0, 0, 0));

    let payload_u32_len = init_size * 2 * (payload_max_u32_count as usize);
    let payload_bumper = Arc::new(RwLock::new(DeviceBumpAllocationInstance::new(
      payload_u32_len,
      device,
    )));

    let payload_read_back_bumper = Arc::new(RwLock::new(DeviceBumpAllocationInstance::new(
      payload_u32_len,
      device,
    )));

    let tracer_task = TraceTaskImpl {
      tlas_sys,
      sbt_sys,
      payload_bumper: payload_bumper.clone(),
      payload_read_back_bumper: payload_read_back_bumper.clone(),
      ray_info_bumper: DeviceBumpAllocationInstance::new(init_size * 2, device),
      info: Arc::new(info),
      current_sbt: target_sbt_buffer.clone(),
      sbt_task_mapping: sbt_task_mapping_buffer,
    };

    let mut ctx = AnyMap::default();
    ctx.register(TracingTaskSpawnerImplSource {
      payload_spawn_bumper: tracer_task.payload_bumper.clone(),
      payload_read_back: tracer_task.payload_read_back_bumper.clone(),
    });
    ctx.register(RayLaunchSizeBuffer {
      launch_size: launch_size_buffer.clone(),
    });

    // create core tracer task as almost every other task depend on this one
    let trace_task_id = graph.define_task_dyn(
      Box::new(OpaqueTaskWrapper(tracer_task)) as OpaqueTask,
      TraceTaskSelfPayload::sized_ty(),
    );
    assert_eq!(trace_task_id, 0);

    assert_eq!(desc.ray_gen_shaders.len(), 1);
    let mut ray_gen_task_idx = 0;
    for (stage, ty) in &desc.ray_gen_shaders {
      let task_id = graph.define_task_dyn(
        Box::new(OpaqueTaskWrapper(stage.build_device_future(&mut ctx))) as OpaqueTask,
        ty.clone(),
      );
      ray_gen_task_idx = task_id;
      assert!((ray_gen_task_range_start..ray_gen_task_range_end).contains(&(task_id as usize)));
    }

    for (stage, ty) in &desc.closest_hit_shaders {
      let task_payload_ty = create_composite_task_payload_desc(
        graph.next_task_idx(),
        ty,
        &RayClosestHitCtxPayload::sized_ty(),
      );
      let task_id = graph.define_task_dyn(
        Box::new(OpaqueTaskWrapper(stage.build_device_future(&mut ctx))) as OpaqueTask,
        task_payload_ty,
      );
      assert!((closest_task_range_start..closest_task_range_end).contains(&(task_id as usize)));
    }

    for (stage, ty) in &desc.miss_hit_shaders {
      let task_payload_ty = create_composite_task_payload_desc(
        graph.next_task_idx(),
        ty,
        &RayMissHitCtxPayload::sized_ty(),
      );
      let task_id = graph.define_task_dyn(
        Box::new(OpaqueTaskWrapper(stage.build_device_future(&mut ctx))) as OpaqueTask,
        task_payload_ty,
      );
      assert!((missing_task_start..missing_task_end).contains(&(task_id as usize)));
    }

<<<<<<< HEAD
    let executor = graph.build(10000, 5, cx);
=======
    let mut executor = graph.build(init_size, 5, cx);

    executor.set_task_before_execution_hook(TRACING_TASK_INDEX, move |cx, _| {
      payload_read_back_bumper.read().reset(cx);
    });

    executor.set_task_after_execution_hook(TRACING_TASK_INDEX, move |cx, _| {
      payload_bumper.read().reset(cx);
    });
>>>>>>> edf37721

    GPUWaveFrontComputeRaytracingExecutor {
      ray_gen_task_idx,
      graph: executor,
      target_sbt_buffer,
<<<<<<< HEAD
      launch_size_buffer,
      tracer_read_back_bumper: payload_read_back_bumper,
=======
>>>>>>> edf37721
    }
  }
}

impl GPURaytracingPipelineProvider for GPUWaveFrontComputeRaytracingBakedPipeline {
  fn access_impl(&self) -> &dyn Any {
    self
  }
}<|MERGE_RESOLUTION|>--- conflicted
+++ resolved
@@ -207,9 +207,6 @@
       assert!((missing_task_start..missing_task_end).contains(&(task_id as usize)));
     }
 
-<<<<<<< HEAD
-    let executor = graph.build(10000, 5, cx);
-=======
     let mut executor = graph.build(init_size, 5, cx);
 
     executor.set_task_before_execution_hook(TRACING_TASK_INDEX, move |cx, _| {
@@ -219,17 +216,12 @@
     executor.set_task_after_execution_hook(TRACING_TASK_INDEX, move |cx, _| {
       payload_bumper.read().reset(cx);
     });
->>>>>>> edf37721
 
     GPUWaveFrontComputeRaytracingExecutor {
       ray_gen_task_idx,
       graph: executor,
       target_sbt_buffer,
-<<<<<<< HEAD
       launch_size_buffer,
-      tracer_read_back_bumper: payload_read_back_bumper,
-=======
->>>>>>> edf37721
     }
   }
 }
