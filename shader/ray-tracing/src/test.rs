--- conflicted
+++ resolved
@@ -10,35 +10,14 @@
   pub struct RayTracingDebugOutput;
   impl RayTracingOutputTargetSemantic for RayTracingDebugOutput {}
 
-<<<<<<< HEAD
-  let canvas_size = 64;
-
-  let debug_output = GPUTexture::create(
-    TextureDescriptor {
-      label: "tracing-debug".into(),
-      size: Size::from_u32_pair_min_one((canvas_size, canvas_size)).into_gpu_size(),
-      mip_level_count: 1,
-      sample_count: 1,
-      dimension: TextureDimension::D2,
-      format: TextureFormat::Rgba8Unorm,
-      view_formats: &[],
-      usage: TextureUsages::all(),
-    },
-    &gpu.device,
-  );
-  let debug_output = GPU2DTexture::try_from(debug_output).unwrap();
-  let debug_output_view = debug_output.create_default_view();
-  let debug_output_view = GPU2DTextureView::try_from(debug_output_view).unwrap();
-=======
   let debug_output = create_empty_2d_texture_view(
     &gpu,
     Size::from_u32_pair_min_one((1, 1)),
     TextureUsages::all(),
     TextureFormat::Rgba8Unorm,
   );
->>>>>>> d5caec5d
 
-  texture_io_system.install_output_target::<RayTracingDebugOutput>(debug_output_view);
+  texture_io_system.install_output_target::<RayTracingDebugOutput>(debug_output);
 
   let system = GPUWaveFrontComputeRaytracingSystem::new(&gpu);
   let shader_base_builder = system.create_tracer_base_builder();
@@ -56,10 +35,7 @@
     .inject_ctx(texture_io_system.clone())
     .then_trace(
       // (&T, &mut TracingCtx) -> (Node<bool>, ShaderRayTraceCall, Node<P>)
-      |_, ctx| {
-        let tex_io = ctx.registry.get_mut::<FrameOutputInvocation>().unwrap();
-        tex_io.write_output::<RayTracingDebugOutput>(val(vec2(1, 0)), val(vec4(1., 1., 1., 1.)));
-
+      |_, _ctx| {
         let trace_call = ShaderRayTraceCall {
           tlas_idx: val(0), // todo
           ray_flags: val(0),
@@ -87,8 +63,8 @@
       },
     )
     .map(|(_, _payload), ctx| {
-      // let tex_io = ctx.registry.get_mut::<FrameOutputInvocation>().unwrap();
-      // tex_io.write_output::<RayTracingDebugOutput>(val(Vec2::zero()), val(Vec4::zero()));
+      let tex_io = ctx.registry.get_mut::<FrameOutputInvocation>().unwrap();
+      tex_io.write_output::<RayTracingDebugOutput>(val(Vec2::zero()), val(Vec4::zero()));
     });
 
   #[derive(Copy, Clone, Debug, Default, ShaderStruct)]
@@ -107,13 +83,9 @@
   let mesh_count = 1;
   let ray_type_count = 1;
 
-<<<<<<< HEAD
-  let rtx_pipeline = rtx_device.create_raytracing_pipeline(&rtx_pipeline_desc);
-=======
   let canvas_size = 1;
 
   let rtx_pipeline = rtx_device.create_raytracing_pipeline(rtx_pipeline_desc);
->>>>>>> d5caec5d
 
   let mut sbt = rtx_device.create_sbt(mesh_count, ray_type_count);
   sbt.config_ray_generation(ray_gen);
@@ -133,31 +105,5 @@
   rtx_encoder.set_pipeline(rtx_pipeline.as_ref());
   rtx_encoder.trace_ray((canvas_size, canvas_size, 1), sbt.as_ref());
 
-  let _view = texture_io_system.take_output_target::<RayTracingDebugOutput>();
-
-  let buffer = {
-    let mut encoder = gpu.device.create_encoder();
-    let buffer = encoder.read_texture_2d(
-      &gpu.device,
-      &debug_output,
-      ReadRange {
-        size: Size::from_u32_pair_min_one((canvas_size, canvas_size)),
-        offset_x: 0,
-        offset_y: 0,
-      },
-    );
-    gpu.submit_encoder(encoder);
-    buffer.await.unwrap()
-  };
-
-  let buffer = buffer.read_raw();
-  let mut write_buffer = format!("P6\n{} {}\n255\n", canvas_size, canvas_size).into_bytes();
-  buffer.chunks_exact(4).for_each(|chunk| {
-    let (r, g, b, _a) = (chunk[0], chunk[1], chunk[2], chunk[3]);
-    if r > 0 || g > 0 || b > 0 {
-      println!("!!");
-    }
-    write_buffer.extend_from_slice(&[r, g, b]);
-  });
-  std::fs::write("trace.pbm", write_buffer).unwrap();
+  texture_io_system.take_output_target::<RayTracingDebugOutput>();
 }