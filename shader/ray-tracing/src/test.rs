#[pollster::test]
async fn test_wavefront_compute() {
  use rendiation_texture_core::Size;

  let canvas_size = 256;

  use crate::*;
  let (gpu, _) = GPU::new(Default::default()).await.unwrap();

  let texture_io_system = RayTracingTextureIO::default();

  pub struct RayTracingDebugOutput;
  impl RayTracingOutputTargetSemantic for RayTracingDebugOutput {}

  let debug_output = create_empty_2d_texture_view(
    &gpu,
    Size::from_u32_pair_min_one((canvas_size, canvas_size)),
<<<<<<< HEAD
    TextureUsages::all() - TextureUsages::STORAGE_ATOMIC,
=======
    basic_texture_usages(),
>>>>>>> 3ea47ada
    TextureFormat::Rgba8Unorm,
  );

  texture_io_system.install_output_target::<RayTracingDebugOutput>(debug_output);

  let system = GPUWaveFrontComputeRaytracingSystem::new(&gpu);
  let shader_base_builder = system.create_tracer_base_builder();
  let as_sys = system.create_acceleration_structure_system();

  init_default_acceleration_structure(as_sys.as_ref());

  let rtx_device = system.create_raytracing_device();

  let mut rtx_pipeline_desc = GPURaytracingPipelineAndBindingSource::default();

  let ray_gen_shader = shader_base_builder
    .create_ray_gen_shader_base()
    .inject_ctx(texture_io_system.clone())
    .then_trace(
      // (&T, &mut TracingCtx) -> (Node<bool>, ShaderRayTraceCall, Node<P>)
      |_, ctx| {
        let ray_gen_ctx = ctx.ray_gen_ctx().unwrap();
        let launch_id = ray_gen_ctx.launch_id();
        let launch_size = ray_gen_ctx.launch_size();
        let valid = launch_id.less_than(launch_size).all();

        let tex_io = ctx.registry.get_mut::<FrameOutputInvocation>().unwrap();
        tex_io
          .write_output::<RayTracingDebugOutput>(launch_id.xy(), val(vec4(0., 0., 50. / 255., 1.)));

        const ORIGIN: Vec3<f32> = vec3(0., 0., 0.);
        let x =
          (launch_id.x().into_f32() + val(0.5)) / launch_size.x().into_f32() * val(2.) - val(1.);
        let y =
          val(1.) - (launch_id.y().into_f32() + val(0.5)) / launch_size.y().into_f32() * val(2.);
        let target: Node<Vec3<f32>> = (x, y, val(-1.)).into(); // fov = 90 deg
        let dir = (target - val(ORIGIN)).normalize();

        let ray_flags = RayFlagConfigRaw::RAY_FLAG_CULL_BACK_FACING_TRIANGLES as u32;
        let trace_call = ShaderRayTraceCall {
          tlas_idx: val(0),
          ray_flags: val(ray_flags),
          cull_mask: val(u32::MAX),
          sbt_ray_config: RaySBTConfig {
            offset: val(0),
            stride: val(0),
          },
          miss_index: val(0),
          ray: ShaderRay {
            origin: val(ORIGIN),
            direction: dir,
          },
          range: ShaderRayRange {
            min: val(0.1),
            max: val(100.),
          },
        };

        let ray_payload = ENode::<RayCustomPayload> { color: val(0) }.construct();

        (valid, trace_call, ray_payload)
      },
    )
    .map(|(_, _payload), ctx| {
      let ray_gen_ctx = ctx.ray_gen_ctx().unwrap();
      let launch_id = ray_gen_ctx.launch_id();

      let tex_io = ctx.registry.get_mut::<FrameOutputInvocation>().unwrap();
      let prev = tex_io.read_output::<RayTracingDebugOutput>(launch_id.xy());
      tex_io.write_output::<RayTracingDebugOutput>(
        launch_id.xy(),
        (prev.x(), prev.y(), prev.z() + val(100. / 255.), val(1.)).into(),
      );
    });

  #[derive(Copy, Clone, Debug, Default, ShaderStruct)]
  pub struct RayCustomPayload {
    pub color: u32,
  }

  let ray_gen = rtx_pipeline_desc.register_ray_gen(ray_gen_shader);
  let closest_hit = rtx_pipeline_desc.register_ray_closest_hit::<RayCustomPayload>(
    shader_base_builder
      .create_closest_hit_shader_base::<RayCustomPayload>()
      .inject_ctx(texture_io_system.clone())
      .map(|_, ctx| {
        let closest_ctx = ctx.closest_hit_ctx().unwrap();
        let launch_id = closest_ctx.launch_id();
        let attribute = closest_ctx.hit_attribute();
        let bary_coord = attribute.expand().bary_coord;

        let tex_io = ctx.registry.get_mut::<FrameOutputInvocation>().unwrap();
        let prev = tex_io.read_output::<RayTracingDebugOutput>(launch_id.xy());
        tex_io.write_output::<RayTracingDebugOutput>(
          launch_id.xy(),
          (bary_coord.x(), bary_coord.y(), prev.z(), val(1.)).into(),
        );
        // tex_io.write_output::<RayTracingDebugOutput>(
        //   launch_id.xy(),
        //   (prev.x(), prev.y() + val(100. / 255.), prev.z(), val(1.)).into(),
        // );
      }),
    1,
  );
  let miss = rtx_pipeline_desc.register_ray_miss::<RayCustomPayload>(
    shader_base_builder
      .create_miss_hit_shader_base::<RayCustomPayload>()
      .inject_ctx(texture_io_system.clone())
      .map(|_, _ctx| {
        // let miss_ctx = ctx.miss_hit_ctx().unwrap();
        // let launch_id = miss_ctx.launch_id();

        // let tex_io = ctx.registry.get_mut::<FrameOutputInvocation>().unwrap();
        // let prev = tex_io.read_output::<RayTracingDebugOutput>(launch_id.xy());
        // tex_io.write_output::<RayTracingDebugOutput>(
        //   launch_id.xy(),
        //   (prev.x() + val(100. / 255.), prev.y(), prev.z(), val(1.)).into(),
        // );
      }),
    1,
  );

  let ray_type_count = 1;

  let executor = rtx_device.create_raytracing_pipeline_executor();

  let mut sbt = rtx_device.create_sbt(1, 1, ray_type_count);
  sbt.config_ray_generation(ray_gen);
  sbt.config_missing(0, miss);
  sbt.config_hit_group(
    0,
    0,
    0,
    HitGroupShaderRecord {
      closest_hit: Some(closest_hit),
      any_hit: None,
      intersection: None,
    },
  );

  let mut rtx_encoder = system.create_raytracing_encoder();

  rtx_encoder.trace_ray(
    &rtx_pipeline_desc,
    &executor,
    (canvas_size, canvas_size, 1),
    sbt.as_ref(),
  );

  drop(rtx_encoder);

  let view = texture_io_system.take_output_target::<RayTracingDebugOutput>();

  let buffer = {
    let mut encoder = gpu.device.create_encoder();
    let texture = view.resource.clone().try_into();
    let buffer = encoder.read_texture_2d(
      &gpu.device,
      &texture.unwrap(),
      ReadRange {
        size: Size::from_u32_pair_min_one((canvas_size, canvas_size)),
        offset_x: 0,
        offset_y: 0,
      },
    );
    gpu.submit_encoder(encoder);
    buffer.await.unwrap()
  };

  let mut write_buffer = format!("P3\n{} {}\n255\n", canvas_size, canvas_size);
  buffer.read_raw_unpadded_bytes_slices(&mut |line| {
    line.chunks_exact(4).for_each(|pixel| {
      let (r, g, b, _a) = (pixel[0], pixel[1], pixel[2], pixel[3]);
      write_buffer.push_str(&format!("{r} {g} {b} "));
    });
    write_buffer.push('\n');
  });

  std::fs::write("trace.pbm", write_buffer).unwrap();
}<|MERGE_RESOLUTION|>--- conflicted
+++ resolved
@@ -15,11 +15,7 @@
   let debug_output = create_empty_2d_texture_view(
     &gpu,
     Size::from_u32_pair_min_one((canvas_size, canvas_size)),
-<<<<<<< HEAD
-    TextureUsages::all() - TextureUsages::STORAGE_ATOMIC,
-=======
     basic_texture_usages(),
->>>>>>> 3ea47ada
     TextureFormat::Rgba8Unorm,
   );
 
