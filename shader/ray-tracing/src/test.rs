--- conflicted
+++ resolved
@@ -12,33 +12,14 @@
   pub struct RayTracingDebugOutput;
   impl RayTracingOutputTargetSemantic for RayTracingDebugOutput {}
 
-<<<<<<< HEAD
-  let debug_output = GPUTexture::create(
-    TextureDescriptor {
-      label: "tracing-debug".into(),
-      size: Size::from_u32_pair_min_one((canvas_size, canvas_size)).into_gpu_size(),
-      mip_level_count: 1,
-      sample_count: 1,
-      dimension: TextureDimension::D2,
-      format: TextureFormat::Rgba8Unorm,
-      view_formats: &[],
-      usage: TextureUsages::all(),
-    },
-    &gpu.device,
-  );
-  let debug_output = GPU2DTexture::try_from(debug_output).unwrap();
-  let debug_output_view = debug_output.create_default_view();
-  let debug_output_view = GPU2DTextureView::try_from(debug_output_view).unwrap();
-=======
   let debug_output = create_empty_2d_texture_view(
     &gpu,
     Size::from_u32_pair_min_one((canvas_size, canvas_size)),
     TextureUsages::all(),
     TextureFormat::Rgba8Unorm,
   );
->>>>>>> 89683239
 
-  texture_io_system.install_output_target::<RayTracingDebugOutput>(debug_output_view);
+  texture_io_system.install_output_target::<RayTracingDebugOutput>(debug_output);
 
   let system = GPUWaveFrontComputeRaytracingSystem::new(&gpu);
   let shader_base_builder = system.create_tracer_base_builder();
@@ -51,17 +32,15 @@
 
   let mut rtx_pipeline_desc = GPURaytracingPipelineDescriptor::default();
 
-<<<<<<< HEAD
-  let ray_gen_shader = WaveFrontTracingBaseProvider::create_ray_gen_shader_base()
-=======
   let ray_gen_shader = shader_base_builder
     .create_ray_gen_shader_base()
->>>>>>> 89683239
     .inject_ctx(texture_io_system.clone())
     .then_trace(
       // (&T, &mut TracingCtx) -> (Node<bool>, ShaderRayTraceCall, Node<P>)
       |_, ctx| {
-<<<<<<< HEAD
+        let tex_io = ctx.registry.get_mut::<FrameOutputInvocation>().unwrap();
+        tex_io.write_output::<RayTracingDebugOutput>(val(vec2(1, 0)), val(vec4(0., 0., 1., 1.)));
+
         let launch_info = ctx.registry.get_mut::<RayLaunchRawInfo>().unwrap();
         let launch_id = launch_info.launch_id();
         let launch_size = launch_info.launch_size();
@@ -80,10 +59,6 @@
           val(1.) - (launch_id.y().into_f32() + val(0.5)) / launch_size.y().into_f32() * val(2.);
         let target: Node<Vec3<f32>> = (x, y, val(-1.)).into(); // fov = 90 deg
         let dir = (target - val(ORIGIN)).normalize();
-=======
-        let tex_io = ctx.registry.get_mut::<FrameOutputInvocation>().unwrap();
-        tex_io.write_output::<RayTracingDebugOutput>(val(vec2(1, 0)), val(vec4(0., 0., 1., 1.)));
->>>>>>> 89683239
 
         let trace_call = ShaderRayTraceCall {
           launch_id,
@@ -117,15 +92,11 @@
       let payload: Node<RayCustomPayload> = payload;
       let color = payload.expand().color;
       let tex_io = ctx.registry.get_mut::<FrameOutputInvocation>().unwrap();
-<<<<<<< HEAD
       tex_io.write_output::<RayTracingDebugOutput>(
         launch_id.xy(),
         (color.into_f32(), val(vec3(1., 1., 1.))).into(),
         // val(vec4(10., 1., 0.1, 1.)),
       );
-=======
-      tex_io.write_output::<RayTracingDebugOutput>(val(vec2(0, 1)), val(vec4(1., 0., 0., 1.)));
->>>>>>> 89683239
     });
 
   #[derive(Copy, Clone, Debug, Default, ShaderStruct)]
@@ -144,11 +115,7 @@
   let mesh_count = 1;
   let ray_type_count = 1;
 
-<<<<<<< HEAD
-  let rtx_pipeline = rtx_device.create_raytracing_pipeline(&rtx_pipeline_desc);
-=======
   let rtx_pipeline = rtx_device.create_raytracing_pipeline(rtx_pipeline_desc);
->>>>>>> 89683239
 
   let mut sbt = rtx_device.create_sbt(mesh_count, ray_type_count);
   sbt.config_ray_generation(ray_gen);
@@ -167,17 +134,7 @@
 
   rtx_encoder.set_pipeline(rtx_pipeline.as_ref());
   rtx_encoder.trace_ray((canvas_size, canvas_size, 1), sbt.as_ref());
-<<<<<<< HEAD
   drop(rtx_encoder);
-
-  let _view = texture_io_system.take_output_target::<RayTracingDebugOutput>();
-
-  let buffer = {
-    let mut encoder = gpu.device.create_encoder();
-    let buffer = encoder.read_texture_2d(
-      &gpu.device,
-      &debug_output,
-=======
 
   let view = texture_io_system.take_output_target::<RayTracingDebugOutput>();
 
@@ -187,7 +144,6 @@
     let buffer = encoder.read_texture_2d(
       &gpu.device,
       &texture.unwrap(),
->>>>>>> 89683239
       ReadRange {
         size: Size::from_u32_pair_min_one((canvas_size, canvas_size)),
         offset_x: 0,
@@ -199,16 +155,6 @@
   };
 
   let buffer = buffer.read_raw();
-<<<<<<< HEAD
-  let mut write_buffer = format!("P6\n{} {}\n255\n", canvas_size, canvas_size).into_bytes();
-  buffer.chunks_exact(4).for_each(|chunk| {
-    let (r, g, b, _a) = (chunk[0], chunk[1], chunk[2], chunk[3]);
-    if r > 0 || g > 0 || b > 0 {
-      println!("!!");
-    }
-    write_buffer.extend_from_slice(&[r, g, b]);
-  });
-=======
   let mut write_buffer = format!("P3\n{} {}\n255\n", canvas_size, canvas_size);
   buffer
     .chunks_exact(canvas_size as usize * 4)
@@ -222,6 +168,5 @@
       });
       write_buffer.push('\n');
     });
->>>>>>> 89683239
   std::fs::write("trace.pbm", write_buffer).unwrap();
 }