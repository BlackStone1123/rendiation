--- conflicted
+++ resolved
@@ -82,14 +82,6 @@
   fn bind_input(&self, builder: &mut DeviceTaskSystemBindCtx) {
     self.upstream.bind_input(builder);
     self.ctx.bind(builder.binder);
-<<<<<<< HEAD
-  }
-
-  fn reset(&mut self, ctx: &mut DeviceParallelComputeCtx, work_size: u32) {
-    self.upstream.reset(ctx, work_size);
-    // todo, resize self sized managed resource?
-=======
->>>>>>> 89683239
   }
 }
 
