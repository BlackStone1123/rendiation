mod uniform;
use __core::num::NonZeroU64;
pub use uniform::*;

mod storage;
pub use storage::*;

use crate::*;

pub type GPUBufferResource = ResourceRc<GPUBuffer>;
pub type GPUBufferResourceView = ResourceViewRc<GPUBuffer>;

impl Resource for GPUBuffer {
  type Descriptor = gpu::BufferUsages;
  type View = GPUBufferView;
  type ViewDescriptor = GPUBufferViewRange;

  fn create_view(&self, des: &Self::ViewDescriptor) -> Self::View {
    GPUBufferView {
      buffer: self.clone(),
      range: *des,
    }
  }
}

impl BindableResourceProvider for GPUBufferResourceView {
  fn get_bindable(&self) -> BindingResourceOwned {
    BindingResourceOwned::Buffer(self.clone())
  }
}

#[derive(Clone)]
pub struct GPUBuffer {
  pub(crate) gpu: Arc<gpu::Buffer>,
  pub(crate) size: std::num::NonZeroU64,
}

pub enum BufferInit<'a> {
  WithInit(&'a [u8]),
  Zeroed(std::num::NonZeroU64),
}

impl GPUBuffer {
  pub fn create(device: &GPUDevice, init: BufferInit, usage: gpu::BufferUsages) -> Self {
    let gpu = match init {
      BufferInit::WithInit(bytes) => device.create_buffer_init(&gpu::util::BufferInitDescriptor {
        label: None,
        contents: bytes,
        usage,
      }),
      BufferInit::Zeroed(size) => device.create_buffer(&wgpu::BufferDescriptor {
        label: None,
        size: size.get(),
        usage,
        mapped_at_creation: false,
      }),
    };
    let size = match init {
      BufferInit::WithInit(bytes) => std::num::NonZeroU64::new(bytes.len() as u64).unwrap(),
      BufferInit::Zeroed(size) => size,
    };
    Self {
      gpu: Arc::new(gpu),
      size,
    }
  }

  pub fn size(&self) -> NonZeroU64 {
    self.size
  }

  pub fn update(&self, queue: &gpu::Queue, bytes: &[u8]) {
    queue.write_buffer(&self.gpu, 0, bytes)
  }

  pub fn gpu(&self) -> &gpu::Buffer {
    &self.gpu
  }
}

impl BindableResourceView for GPUBufferView {
  fn as_bindable(&self) -> gpu::BindingResource {
    gpu::BindingResource::Buffer(self.as_buffer_binding())
  }
}

#[derive(Debug, Copy, Clone, Default)]
pub struct GPUBufferViewRange {
  /// in bytes
  pub offset: u64,
  /// in bytes, Size of the binding, or None for using the rest of the buffer.
  pub size: Option<std::num::NonZeroU64>,
}

#[derive(Clone)]
pub struct GPUBufferView {
  pub buffer: GPUBuffer,
  pub range: GPUBufferViewRange,
}

impl GPUBufferView {
  pub fn view_byte_size(&self) -> NonZeroU64 {
    if let Some(size) = self.range.size {
      size
    } else {
      self.buffer.size
    }
  }
}

impl GPUBufferView {
  pub fn as_buffer_binding(&self) -> gpu::BufferBinding {
    gpu::BufferBinding {
      buffer: &self.buffer.gpu,
      offset: self.range.offset,
      size: self.range.size,
    }
  }
}

/// just short convenient method
pub fn create_gpu_buffer(
  data: &[u8],
  usage: gpu::BufferUsages,
  device: &GPUDevice,
) -> GPUBufferResource {
  GPUBufferResource::create_with_raw(
<<<<<<< HEAD
    GPUBuffer::create(gpu, BufferInit::WithInit(data), usage),
    usage, // todo, not good
  )
}

/// just short convenient method
pub fn create_gpu_buffer_zeroed(
  byte_size: u64,
  usage: gpu::BufferUsages,
  gpu: &GPUDevice,
) -> GPUBufferResource {
  GPUBufferResource::create_with_raw(
    GPUBuffer::create(
      gpu,
      BufferInit::Zeroed(NonZeroU64::new(byte_size).unwrap()),
      usage,
    ),
    usage, // todo, not good
=======
    GPUBuffer::create(device, BufferInit::WithInit(data), usage),
    usage,
>>>>>>> 794367bb
  )
}<|MERGE_RESOLUTION|>--- conflicted
+++ resolved
@@ -125,7 +125,6 @@
   device: &GPUDevice,
 ) -> GPUBufferResource {
   GPUBufferResource::create_with_raw(
-<<<<<<< HEAD
     GPUBuffer::create(gpu, BufferInit::WithInit(data), usage),
     usage, // todo, not good
   )
@@ -144,9 +143,5 @@
       usage,
     ),
     usage, // todo, not good
-=======
-    GPUBuffer::create(device, BufferInit::WithInit(data), usage),
-    usage,
->>>>>>> 794367bb
   )
 }