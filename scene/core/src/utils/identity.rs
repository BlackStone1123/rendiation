--- conflicted
+++ resolved
@@ -19,12 +19,7 @@
 pub struct Identity<T: IncrementalBase> {
   pub(super) id: usize,
   pub(super) inner: T,
-<<<<<<< HEAD
-  pub delta_source: EventSource<DeltaView<'static, T>>,
-=======
   pub delta_source: EventSource<T::Delta>,
-  pub drop_source: EventOnceSource<()>,
->>>>>>> 58a1488a
 }
 
 impl<T: IncrementalBase> AsRef<T> for Identity<T> {
