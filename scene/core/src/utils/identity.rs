use std::sync::atomic::{AtomicUsize, Ordering};

use reactive::EventSource;

use super::scene_item::Mutating;
use crate::*;

static GLOBAL_ID: AtomicUsize = AtomicUsize::new(0);

pub fn alloc_global_res_id() -> usize {
  GLOBAL_ID.fetch_add(1, Ordering::Relaxed)
}

pub trait GlobalIdentified {
  fn guid(&self) -> usize;
}
define_dyn_trait_downcaster_static!(GlobalIdentified);

pub struct Identity<T: IncrementalBase> {
  pub(super) id: usize,
  pub(super) inner: T,
<<<<<<< HEAD
  pub delta_source: EventSource<DeltaView<'static, T>>,
=======
  pub delta_source: EventSource<T::Delta>,
  pub drop_source: EventOnceSource<()>,
>>>>>>> edf2ec45
}

impl<T: IncrementalBase> AsRef<T> for Identity<T> {
  fn as_ref(&self) -> &T {
    &self.inner
  }
}

impl<T: IncrementalBase> From<T> for Identity<T> {
  fn from(inner: T) -> Self {
    Self::new(inner)
  }
}

trait ModifyIdentityDelta<T: Incremental> {
  fn apply(self, target: &mut Identity<T>);
}

impl<T, X> ModifyIdentityDelta<T> for X
where
  T: Incremental<Delta = X>,
{
  fn apply(self, target: &mut Identity<T>) {
    target.mutate(|mut m| {
      m.modify(self);
    })
  }
}

impl<T: IncrementalBase> GlobalIdentified for Identity<T> {
  fn guid(&self) -> usize {
    self.id
  }
}
impl<T: IncrementalBase> AsRef<dyn GlobalIdentified> for Identity<T> {
  fn as_ref(&self) -> &(dyn GlobalIdentified + 'static) {
    self
  }
}
impl<T: IncrementalBase> AsMut<dyn GlobalIdentified> for Identity<T> {
  fn as_mut(&mut self) -> &mut (dyn GlobalIdentified + 'static) {
    self
  }
}

impl<T: IncrementalBase> Identity<T> {
  pub fn new(inner: T) -> Self {
    Self {
      inner,
      id: alloc_global_res_id(),
      delta_source: Default::default(),
    }
  }

  pub fn mutate_unchecked<R>(&mut self, mutator: impl FnOnce(&mut T) -> R) -> R {
    mutator(&mut self.inner)
  }

  pub fn mutate<R>(&mut self, mutator: impl FnOnce(Mutating<T>) -> R) -> R {
    self.mutate_with(mutator, |_| {})
  }

  pub fn mutate_with<R>(
    &mut self,
    mutator: impl FnOnce(Mutating<T>) -> R,
    mut extra_collector: impl FnMut(T::Delta),
  ) -> R {
    let data = &mut self.inner;
    let dispatcher = &self.delta_source;
    mutator(Mutating {
      inner: data,
      collector: &mut |delta| {
        dispatcher.emit(delta);
        extra_collector(delta.clone())
      },
    })
  }
}

impl<T: Default + IncrementalBase> Default for Identity<T> {
  fn default() -> Self {
    Self::new(Default::default())
  }
}

impl<T: IncrementalBase> std::ops::Deref for Identity<T> {
  type Target = T;

  fn deref(&self) -> &Self::Target {
    &self.inner
  }
}<|MERGE_RESOLUTION|>--- conflicted
+++ resolved
@@ -19,12 +19,8 @@
 pub struct Identity<T: IncrementalBase> {
   pub(super) id: usize,
   pub(super) inner: T,
-<<<<<<< HEAD
-  pub delta_source: EventSource<DeltaView<'static, T>>,
-=======
   pub delta_source: EventSource<T::Delta>,
   pub drop_source: EventOnceSource<()>,
->>>>>>> edf2ec45
 }
 
 impl<T: IncrementalBase> AsRef<T> for Identity<T> {
