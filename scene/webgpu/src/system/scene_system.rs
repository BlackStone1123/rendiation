--- conflicted
+++ resolved
@@ -16,17 +16,8 @@
   #[pin]
   source: SceneGPUUpdateSource,
 
-<<<<<<< HEAD
   pub shadows: ShadowMapSystem,
   pub lights: ForwardLightingSystem,
-=======
-  pub lights: RefCell<GPULightCache>,
-}
-
-#[derive(Default)]
-pub struct GPULightCache {
-  pub inner: FastHashMap<TypeId, Box<dyn Any>>,
->>>>>>> 6d4fc0e8
 }
 
 impl SceneGPUSystem {
