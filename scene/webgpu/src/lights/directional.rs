use crate::*;

#[repr(C)]
#[std140_layout]
#[derive(Copy, Clone, ShaderStruct, Default)]
pub struct DirectionalLightShaderInfo {
  /// in lx
  pub illuminance: Vec3<f32>,
  pub direction: Vec3<f32>,
  pub shadow: LightShadowAddressInfo,
}

impl PunctualShaderLight for DirectionalLightShaderInfo {
  type PunctualDependency = ();

  fn create_punctual_dep(
    _: &mut ShaderGraphFragmentBuilderView,
  ) -> Result<Self::PunctualDependency, ShaderGraphBuildError> {
    Ok(())
  }

  fn compute_incident_light(
    builder: &ShaderGraphFragmentBuilderView,
    light: &ENode<Self>,
    _dep: &Self::PunctualDependency,
    _ctx: &ENode<ShaderLightingGeometricCtx>,
  ) -> Result<ENode<ShaderIncidentLight>, ShaderGraphBuildError> {
    let shadow_info = light.shadow.expand();
    let occlusion = consts(1.).mutable();

    if_by_ok(shadow_info.enabled.equals(consts(1)), || {
      let map = builder.query::<BasicShadowMap>().unwrap();
      let sampler = builder.query::<BasicShadowMapSampler>().unwrap();

      let shadow_infos = builder.query::<BasicShadowMapInfoGroup>().unwrap();
      let shadow_info = shadow_infos.index(shadow_info.index).expand();

      let shadow_position = compute_shadow_position(builder, shadow_info)?;

      if_by(cull_directional_shadow(shadow_position), || {
        occlusion.set(sample_shadow(
          shadow_position,
          map,
          sampler,
          shadow_info.map_info,
        ))
      });
      Ok(())
    })?;

    Ok(ENode::<ShaderIncidentLight> {
      color: light.illuminance * (consts(1.) - occlusion.get()),
      direction: light.direction,
    })
  }
}

wgsl_fn!(
  /// custom extra culling for directional light
  fn cull_directional_shadow(
    shadow_position: vec3<f32>,
  ) -> bool {
    // maybe we could use sampler's border color config, but that's not part of standard webgpu (wgpu supports)
    let inFrustumVec = vec4<bool>(shadow_position.x >= 0.0, shadow_position.x <= 1.0, shadow_position.y >= 0.0, shadow_position.y <= 1.0);
    let inFrustum = all(inFrustumVec);
    let frustumTestVec = vec2<bool>(inFrustum, shadow_position.z <= 1.0);
    return all(frustumTestVec);
  }
);

impl WebGPULight for SceneItemRef<DirectionalLight> {
  type Uniform = DirectionalLightShaderInfo;

  fn create_uniform_stream(
    &self,
    ctx: &mut LightResourceCtx,
    node: Box<dyn Stream<Item = SceneNode>>,
  ) -> impl Stream<Item = Self::Uniform> {
    enum ShaderInfoDelta {
      Dir(Vec3<f32>),
      Shadow(LightShadowAddressInfo),
      Ill(Vec3<f32>),
    }

    let direction = node
      .map(|node| ctx.derives.create_world_matrix_stream(&node))
      .flatten_signal()
      .map(|mat| mat.forward().reverse().normalize())
      .map(ShaderInfoDelta::Dir);

    let shadow = ctx
      .shadow_system()
      .create_basic_shadow_stream(&self)
      .map(ShaderInfoDelta::Shadow);

    let ill = self
      .single_listen_by(any_change)
      .filter_map_sync(self.defer_weak())
      .map(|light| light.illuminance * light.color_factor)
      .map(ShaderInfoDelta::Ill);

    let delta = futures::stream_select!(direction, shadow, ill);

    delta.fold_signal(DirectionalLightShaderInfo::default(), |delta, info| {
      match delta {
        ShaderInfoDelta::Dir(dir) => info.direction = dir,
        ShaderInfoDelta::Shadow(shadow) => info.shadow = shadow,
        ShaderInfoDelta::Ill(i) => info.illuminance = i,
      };
      Some(())
    })
  }
}

#[derive(Copy, Clone)]
pub struct DirectionalShadowMapExtraInfo {
  pub range: OrthographicProjection<f32>,
  // pub enable_shadow: bool,
}

impl Default for DirectionalShadowMapExtraInfo {
  fn default() -> Self {
    Self {
      range: OrthographicProjection {
        left: -20.,
        right: 20.,
        top: 20.,
        bottom: -20.,
        near: 0.1,
        far: 2000.,
      },
    }
  }
}

impl ShadowSingleProjectCreator for SceneItemRef<DirectionalLight> {
  fn build_shadow_projection(&self) -> Option<impl Stream<Item = Box<dyn CameraProjection>>> {
    let light = self.read();
    let shadow_info = light.ext.get::<DirectionalShadowMapExtraInfo>()?;

    let orth = WorkAroundResizableOrth {
      orth: shadow_info.range,
    };
    let orth = Box::new(orth) as Box<dyn CameraProjection>;

<<<<<<< HEAD
    once_forever_pending(orth).into()
  }
}

#[derive(Clone)]
struct WorkAroundResizableOrth<T> {
  orth: OrthographicProjection<T>,
}

impl<T: Clone + Send + Sync> incremental::SimpleIncremental for WorkAroundResizableOrth<T> {
  type Delta = Self;

  fn s_apply(&mut self, delta: Self::Delta) {
    *self = delta;
  }

  fn s_expand(&self, mut cb: impl FnMut(Self::Delta)) {
    cb(self.clone())
  }
}

impl<T: Scalar> Projection<T> for WorkAroundResizableOrth<T> {
  fn update_projection<S: NDCSpaceMapper>(&self, projection: &mut Mat4<T>) {
    self.orth.update_projection::<WebGPU>(projection);
  }

  fn pixels_per_unit(&self, distance: T, view_height: T) -> T {
    self.orth.pixels_per_unit(distance, view_height)
  }
}

impl<T: Scalar> ResizableProjection<T> for WorkAroundResizableOrth<T> {
  fn resize(&mut self, _size: (T, T)) {
    // nothing!
  }
}
impl HyperRayCaster<f32, Vec3<f32>, Vec2<f32>> for WorkAroundResizableOrth<f32> {
  fn cast_ray(&self, normalized_position: Vec2<f32>) -> HyperRay<f32, Vec3<f32>> {
    self.orth.cast_ray(normalized_position)
=======
    let proj = CameraProjector::Orthographic(extra.range);
    SceneCamera::create(proj, node.clone())
>>>>>>> 506360a4
  }
}<|MERGE_RESOLUTION|>--- conflicted
+++ resolved
@@ -143,49 +143,7 @@
     };
     let orth = Box::new(orth) as Box<dyn CameraProjection>;
 
-<<<<<<< HEAD
-    once_forever_pending(orth).into()
-  }
-}
-
-#[derive(Clone)]
-struct WorkAroundResizableOrth<T> {
-  orth: OrthographicProjection<T>,
-}
-
-impl<T: Clone + Send + Sync> incremental::SimpleIncremental for WorkAroundResizableOrth<T> {
-  type Delta = Self;
-
-  fn s_apply(&mut self, delta: Self::Delta) {
-    *self = delta;
-  }
-
-  fn s_expand(&self, mut cb: impl FnMut(Self::Delta)) {
-    cb(self.clone())
-  }
-}
-
-impl<T: Scalar> Projection<T> for WorkAroundResizableOrth<T> {
-  fn update_projection<S: NDCSpaceMapper>(&self, projection: &mut Mat4<T>) {
-    self.orth.update_projection::<WebGPU>(projection);
-  }
-
-  fn pixels_per_unit(&self, distance: T, view_height: T) -> T {
-    self.orth.pixels_per_unit(distance, view_height)
-  }
-}
-
-impl<T: Scalar> ResizableProjection<T> for WorkAroundResizableOrth<T> {
-  fn resize(&mut self, _size: (T, T)) {
-    // nothing!
-  }
-}
-impl HyperRayCaster<f32, Vec3<f32>, Vec2<f32>> for WorkAroundResizableOrth<f32> {
-  fn cast_ray(&self, normalized_position: Vec2<f32>) -> HyperRay<f32, Vec3<f32>> {
-    self.orth.cast_ray(normalized_position)
-=======
     let proj = CameraProjector::Orthographic(extra.range);
     SceneCamera::create(proj, node.clone())
->>>>>>> 506360a4
   }
 }