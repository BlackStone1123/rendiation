pub mod directional;
pub use directional::*;
pub mod point;
pub use point::*;
pub mod spot;
pub use spot::*;

use crate::*;

pub struct LightingCtx<'a, 'b> {
  pub forward: &'a mut ForwardLightingSystem,
  pub shadows: &'a mut ShadowMapSystem,
  pub scene: &'a SceneRenderResourceGroup<'a>,
  /// we need this to do the depth map pass encoding
  pub ctx: &'a mut FrameCtx<'b>,
}

// impl<'a, 'b> LightingCtx<'a, 'b> {
//   pub fn update(&mut self) {
//     self.forward.before_update_scene(self.ctx.gpu);
//     self.shadows.before_update_scene(self.ctx.gpu);

//     let lights = &self.scene.scene.lights;

//     for (_, light) in lights {
//       light.pre_update(self, &light.read().node)
//     }

//     for (_, light) in lights {
//       light.update(self, &light.read().node)
//     }
//     self.forward.after_update_scene(self.ctx.gpu);
//     self.shadows.after_update_scene(self.ctx.gpu);
//   }
// }

pub struct LightResourceCtx {
  pub providers: AnyMap,
  pub derives: SceneNodeDeriveSystem,
}

impl LightResourceCtx {
<<<<<<< HEAD
  pub fn shadow_system(&self) {
    //
=======
  pub fn shadow_system(&self) -> &SingleProjectShadowMapSystem {
    self
      .providers
      .get::<SingleProjectShadowMapSystem>()
      .unwrap()
>>>>>>> 201d0421
  }
}

pub trait WebGPULight {
  type Uniform: Std140 + Any;
  fn create_uniform_stream(
    &self,
    ctx: &mut LightResourceCtx,
    node: Box<dyn Stream<Item = SceneNode>>,
  ) -> impl Stream<Item = Self::Uniform>;
}

pub trait DynamicLightUniform: Any {
  fn as_bytes(&self) -> &[u8];
}

impl<T: Std140 + Any> DynamicLightUniform for T {
  fn as_bytes(&self) -> &[u8] {
    self.as_bytes()
  }
}

pub trait WebGPUSceneLight {
  fn create_uniform(
    &self,
    ctx: &mut LightResourceCtx,
    node: Box<dyn Stream<Item = SceneNode>>,
  ) -> Box<dyn Stream<Item = Box<dyn DynamicLightUniform>>>;
}

impl<T> WebGPUSceneLight for SceneItemRef<T>
where
  Self: WebGPULight,
  T: IncrementalBase,
{
  fn create_uniform(
    &self,
    ctx: &mut LightResourceCtx,
    node: Box<dyn Stream<Item = SceneNode>>,
  ) -> Box<dyn Stream<Item = Box<dyn DynamicLightUniform>>> {
    Box::new(
      self
        .create_uniform_stream(ctx, node)
        .map(|uni| Box::new(uni) as Box<dyn DynamicLightUniform>),
    )
  }
}

// pub trait WebGPUSceneLight: Any {
//   fn pre_update(&self, _ctx: &mut LightUpdateCtx, _: &SceneNode) {}
//   fn update(&self, ctx: &mut LightUpdateCtx, node: &SceneNode);
// }
// define_dyn_trait_downcaster_static!(WebGPUSceneLight);
// pub fn register_webgpu_light_features<T>()
// where
//   T: AsRef<dyn WebGPUSceneLight> + AsMut<dyn WebGPUSceneLight> + 'static,
// {
//   get_dyn_trait_downcaster_static!(WebGPUSceneLight).register::<T>()
// }

// impl WebGPUSceneLight for SceneLight {
//   fn pre_update(&self, ctx: &mut LightingCtx, _: &SceneNode) {
//     let inner = self.read();
//     let light = &inner.light;
//     let node = &inner.node;

//     match light {
//       SceneLightKind::PointLight(l) => l.pre_update(ctx, node),
//       SceneLightKind::SpotLight(l) => l.pre_update(ctx, node),
//       SceneLightKind::DirectionalLight(l) => l.pre_update(ctx, node),
//       SceneLightKind::Foreign(l) => {
//         if let Some(l) =
// get_dyn_trait_downcaster_static!(WebGPUSceneLight).downcast_ref(l.as_ref())         {
//           l.pre_update(ctx, node);
//         }
//       }
//       _ => {}
//     }
//   }
//   fn update(&self, ctx: &mut LightingCtx, _: &SceneNode) {
//     let inner = self.read();
//     let light = &inner.light;
//     let node = &inner.node;

//     match light {
//       SceneLightKind::PointLight(l) => l.update(ctx, node),
//       SceneLightKind::SpotLight(l) => l.update(ctx, node),
//       SceneLightKind::DirectionalLight(l) => l.update(ctx, node),
//       SceneLightKind::Foreign(l) => {
//         if let Some(l) = l.downcast_ref::<Box<dyn WebGPUSceneLight>>() {
//           l.update(ctx, node);
//         }
//       }
//       _ => {}
//     }
//   }
// }

#[derive(Copy, Clone, ShaderStruct)]
pub struct ShaderIncidentLight {
  pub color: Vec3<f32>,
  /// from light source to surface
  pub direction: Vec3<f32>,
}

only_fragment!(HDRLightResult, Vec3<f32>);
only_fragment!(LDRLightResult, Vec3<f32>);

#[derive(Copy, Clone, ShaderStruct)]
pub struct ShaderLightingResult {
  pub diffuse: Vec3<f32>,
  pub specular: Vec3<f32>,
}

#[derive(Copy, Clone, ShaderStruct)]
pub struct ShaderLightingGeometricCtx {
  pub position: Vec3<f32>,
  pub normal: Vec3<f32>,
  /// from surface to the camera
  pub view_dir: Vec3<f32>,
}

pub trait ShaderLight:
  ShaderGraphStructuralNodeType + ShaderStructMemberValueNodeType + Std140 + Sized + Default
{
  /// this is to avoid mutable borrow errors in for_by and if_by.
  type Dependency;

  fn create_dep(
    builder: &mut ShaderGraphFragmentBuilderView,
  ) -> Result<Self::Dependency, ShaderGraphBuildError>;

  fn compute_direct_light(
    builder: &ShaderGraphFragmentBuilderView,
    light: &ENode<Self>,
    ctx: &ENode<ShaderLightingGeometricCtx>,
    shading_impl: &dyn LightableSurfaceShadingDyn,
    shading: &dyn Any,
    dep: &Self::Dependency,
  ) -> Result<ENode<ShaderLightingResult>, ShaderGraphBuildError>;
}

/// Punctual lights are defined as parameterized, infinitely small points that
/// emit light in well-defined directions and intensities.
pub trait PunctualShaderLight:
  ShaderGraphStructuralNodeType + ShaderStructMemberValueNodeType + Std140 + Sized + Default
{
  type PunctualDependency;

  fn create_punctual_dep(
    builder: &mut ShaderGraphFragmentBuilderView,
  ) -> Result<Self::PunctualDependency, ShaderGraphBuildError>;

  fn compute_incident_light(
    builder: &ShaderGraphFragmentBuilderView,
    light: &ENode<Self>,
    dep: &Self::PunctualDependency,
    ctx: &ENode<ShaderLightingGeometricCtx>,
  ) -> Result<ENode<ShaderIncidentLight>, ShaderGraphBuildError>;
}

impl<T: PunctualShaderLight> ShaderLight for T {
  type Dependency = T::PunctualDependency;

  fn create_dep(
    builder: &mut ShaderGraphFragmentBuilderView,
  ) -> Result<Self::Dependency, ShaderGraphBuildError> {
    T::create_punctual_dep(builder)
  }

  fn compute_direct_light(
    builder: &ShaderGraphFragmentBuilderView,
    light: &ENode<Self>,
    ctx: &ENode<ShaderLightingGeometricCtx>,
    shading_impl: &dyn LightableSurfaceShadingDyn,
    shading: &dyn Any,
    dep: &Self::Dependency,
  ) -> Result<ENode<ShaderLightingResult>, ShaderGraphBuildError> {
    // todo, check if incident light intensity zero
    let incident = T::compute_incident_light(builder, light, dep, ctx)?;
    shading_impl.compute_lighting_by_incident_dyn(shading, &incident, ctx)
  }
}<|MERGE_RESOLUTION|>--- conflicted
+++ resolved
@@ -40,16 +40,11 @@
 }
 
 impl LightResourceCtx {
-<<<<<<< HEAD
-  pub fn shadow_system(&self) {
-    //
-=======
   pub fn shadow_system(&self) -> &SingleProjectShadowMapSystem {
     self
       .providers
       .get::<SingleProjectShadowMapSystem>()
       .unwrap()
->>>>>>> 201d0421
   }
 }
 
