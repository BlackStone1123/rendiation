--- conflicted
+++ resolved
@@ -9,16 +9,8 @@
 }
 
 impl RenderImplProvider<Box<dyn GLESCameraRenderImpl>> for DefaultGLESCameraRenderImplProvider {
-<<<<<<< HEAD
-  fn register_resource(&mut self, source: &mut ReactiveQueryJoinUpdater, cx: &GPUResourceCtx) {
+  fn register_resource(&mut self, source: &mut ReactiveQueryJoinUpdater, cx: &GPU) {
     let uniforms = camera_gpus(cx);
-=======
-  fn register_resource(&mut self, source: &mut ReactiveQueryJoinUpdater, cx: &GPU) {
-    let projection = camera_project_matrix();
-    let node_mats = scene_node_derive_world_mat();
-
-    let uniforms = camera_gpus(projection, node_mats, cx);
->>>>>>> b083ae6b
     self.uniforms = source.register_multi_updater(uniforms);
   }
 
