--- conflicted
+++ resolved
@@ -316,13 +316,8 @@
         let ray = ShaderRay { origin, direction };
 
         let trace_call = ShaderRayTraceCall {
-<<<<<<< HEAD
-          tlas_idx: ao_cx.tlas,
+          tlas_idx: val(0),
           ray_flags: val(RayFlagConfigRaw::RAY_FLAG_FORCE_NON_OPAQUE as u32), // to allow anyhit
-=======
-          tlas_idx: val(0),
-          ray_flags: val(RayFlagConfigRaw::RAY_FLAG_CULL_BACK_FACING_TRIANGLES as u32),
->>>>>>> 0178fbfd
           cull_mask: val(u32::MAX),
           sbt_ray_config: AORayType::AOTest.to_sbt_cfg(),
           miss_index: val(0), // using the sample miss shader as primary ray
