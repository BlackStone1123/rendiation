--- conflicted
+++ resolved
@@ -408,121 +408,6 @@
       source.resolved.store(true);
     });
 
-<<<<<<< HEAD
-    let current_idx = self.next_sample_idx.abstract_load();
-    let sample_is_done = current_idx.greater_equal_than(self.max_sample_count);
-
-    if_by(source.is_resolved(), || {
-      if_by(current_idx.equals(0), || {
-        let closest_hit_ctx = ctx
-          .invocation_registry
-          .get::<TracingCtx>()
-          .unwrap()
-          .closest_hit_ctx()
-          .unwrap();
-
-        let hit_position = closest_hit_ctx.world_ray().origin
-          + closest_hit_ctx.world_ray().direction * closest_hit_ctx.hit_distance();
-
-        let scene_model_id = closest_hit_ctx.instance_custom_id();
-        let mesh_id = self.sm_to_mesh.index(scene_model_id).load();
-        let tri_id = closest_hit_ctx.primitive_id();
-        let tri_idx_s = self.bindless_mesh.get_triangle_idx(tri_id, mesh_id);
-
-        let tri_a_normal = self.bindless_mesh.get_normal(tri_idx_s.x(), mesh_id);
-        let tri_b_normal = self.bindless_mesh.get_normal(tri_idx_s.y(), mesh_id);
-        let tri_c_normal = self.bindless_mesh.get_normal(tri_idx_s.z(), mesh_id);
-
-        let attribs: Node<Vec2<f32>> = closest_hit_ctx.hit_attribute().expand().bary_coord;
-        let barycentric: Node<Vec3<f32>> = (
-          val(1.0) - attribs.x() - attribs.y(),
-          attribs.x(),
-          attribs.y(),
-        )
-          .into();
-
-        // Computing the normal at hit position
-        let normal = tri_a_normal * barycentric.x()
-          + tri_b_normal * barycentric.y()
-          + tri_c_normal * barycentric.z();
-        // Transforming the normal to world space
-        let normal = (closest_hit_ctx.object_to_world().shrink_to_3() * normal).normalize();
-
-        self.hit_position.abstract_store(hit_position);
-        self.hit_normal_tbn.abstract_store(tbn_fn(normal));
-      });
-
-      let on_the_fly_trace_not_active = self
-        .trace_on_the_fly
-        .task_not_allocated()
-        .or(self.trace_on_the_fly.task_has_already_resolved());
-      let should_spawn_new_ray = sample_is_done.not().and(on_the_fly_trace_not_active);
-
-      if_by(should_spawn_new_ray, || {
-        let random = hammersley_2d_fn(current_idx, val(self.max_sample_count));
-
-        let ray = ShaderRay {
-          origin: self.hit_position.abstract_load(),
-          direction: self.hit_normal_tbn.abstract_load() * sample_hemisphere_cos_fn(random),
-        };
-
-        let trace_call = ShaderRayTraceCall {
-          tlas_idx: self.tlas,
-          ray_flags: val(RayFlagConfigRaw::RAY_FLAG_CULL_BACK_FACING_TRIANGLES as u32),
-          cull_mask: val(u32::MAX),
-          sbt_ray_config: AORayType::AOTest.to_sbt_cfg(),
-          miss_index: val(0),
-          ray,
-          range: ShaderRayRange::default(), // todo, should control max ray length
-        };
-
-        let trace_on_the_fly_right =
-          ctx.spawn_new_tracing_task(val(true), trace_call, val(0), &self.trace_on_the_fly);
-
-        self.trace_on_the_fly.abstract_store(trace_on_the_fly_right); // todo, this is weird, should be improved
-      });
-    });
-
-    storage_barrier(); // todo, how to make this invisible for native rtx?
-
-    if_by(source.is_resolved(), || {
-      // todo, check poll result of current on the fly trace
-      let should_pool = self
-        .trace_on_the_fly
-        .task_not_allocated()
-        .not()
-        .and(self.trace_on_the_fly.task_has_already_resolved().not());
-      if_by(should_pool, || {
-        let tr = self.trace_on_the_fly.device_poll(ctx);
-        if_by(tr.is_resolved(), || {
-          self
-            .occlusion_count
-            .abstract_store(self.occlusion_count.abstract_load() + tr.payload);
-        });
-      });
-    });
-
-    storage_barrier();
-
-    let final_resolved = val(false).make_local_var();
-
-    if_by(source.is_resolved(), || {
-      if_by(sample_is_done, || {
-        let occlusion =
-          self.occlusion_count.abstract_load().into_f32() / val(self.max_sample_count as f32);
-        ctx
-          .invocation_registry
-          .get::<TracingCtx>()
-          .unwrap()
-          .payload()
-          .unwrap()
-          .store(occlusion);
-        final_resolved.store(true);
-      });
-    });
-
-    (final_resolved, ()).into()
-=======
     ctx
       .invocation_registry
       .get::<TracingCtx>()
@@ -531,7 +416,7 @@
       .unwrap()
       .store(val(0.0_f32));
 
-    (val(true), ()).into()
+    (val(true).make_local_var(), ()).into()
 
     // let current_idx = self.next_sample_idx.abstract_load();
     // let sample_is_done = current_idx.greater_equal_than(self.max_sample_count);
@@ -637,6 +522,5 @@
     // });
 
     // (sample_is_done, ()).into()
->>>>>>> 6256a7b3
   }
 }