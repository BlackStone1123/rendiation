use crate::*;

mod axis;
mod frame_logic;
mod grid_ground;
mod lighting;
mod outline;

mod g_buffer;
pub use g_buffer::*;
mod defer_lighting;
pub use defer_lighting::*;

mod post;
pub use frame_logic::*;
use futures::Future;
use grid_ground::*;
pub use lighting::*;
pub use post::*;
use reactive::EventSource;
use rendiation_device_ray_tracing::GPUWaveFrontComputeRaytracingSystem;
use rendiation_occlusion_culling::GPUTwoPassOcclusionCulling;
use rendiation_scene_rendering_gpu_indirect::build_default_indirect_render_system;
use rendiation_scene_rendering_gpu_ray_tracing::*;
use rendiation_texture_gpu_process::copy_frame;
use rendiation_webgpu::*;

#[derive(Debug, PartialEq, Clone, Copy)]
enum RasterizationRenderBackendType {
  Gles,
  Indirect,
}

#[derive(Debug, PartialEq, Clone, Copy)]
pub enum LightingTechniqueKind {
  Forward,
  DeferLighting,
  // Visibility,
}

pub type BoxedSceneRenderImplProvider =
  Box<dyn RenderImplProvider<Box<dyn SceneRenderer<ContentKey = SceneContentKey>>>>;

#[derive(Clone, Copy)]
pub struct ViewerNDC {
  pub enable_reverse_z: bool,
}

/// currently, the reverse z is implement by a custom ndc space mapper.
/// this is conceptually wrong because ndc is not changed at all.
/// however it's convenient to do so because the reverse operation must implement in projection(not post transform)
/// and ndc space mapper create a good place to inject projection modification logic.
impl<T: Scalar> NDCSpaceMapper<T> for ViewerNDC {
  fn transform_from_opengl_standard_ndc(&self) -> Mat4<T> {
    let mut m = WebGPUxNDC.transform_from_opengl_standard_ndc();

    if self.enable_reverse_z {
      m.c3 = -T::half()
    }
    m
  }
}

fn init_renderer(
  updater: &mut ReactiveQueryJoinUpdater,
  ty: RasterizationRenderBackendType,
  gpu: &GPU,
  camera_source: RQForker<EntityHandle<SceneCameraEntity>, CameraTransform>,
  enable_reverse_z: bool,
) -> BoxedSceneRenderImplProvider {
  let prefer_bindless_textures = false;
  let mut renderer_impl = match ty {
    RasterizationRenderBackendType::Gles => {
      log::info!("init gles rendering");
      Box::new(build_default_gles_render_system(
        gpu,
        prefer_bindless_textures,
        camera_source,
        enable_reverse_z,
      )) as BoxedSceneRenderImplProvider
    }
    RasterizationRenderBackendType::Indirect => {
      log::info!("init indirect rendering");
      Box::new(build_default_indirect_render_system(
        gpu,
        prefer_bindless_textures,
        camera_source,
        enable_reverse_z,
      ))
    }
  };

  renderer_impl.register_resource(updater, gpu);
  renderer_impl
}

pub struct Viewer3dRenderingCtx {
  ndc: ViewerNDC,
  frame_logic: ViewerFrameLogic,
  rendering_resource: ReactiveQueryJoinUpdater,
  renderer_impl: BoxedSceneRenderImplProvider,
  indirect_occlusion_culling_impl: Option<GPUTwoPassOcclusionCulling>,
  current_renderer_impl_ty: RasterizationRenderBackendType,
  rtx_ao_renderer_impl: Option<RayTracingAORenderSystem>,
  enable_rtx_ao_rendering: bool,
  opaque_scene_content_lighting_technique: LightingTechniqueKind,
  lighting: LightSystem,
  material_defer_lighting_supports: DeferLightingMaterialRegistry,
  pool: AttachmentPool,
  gpu: GPU,
  on_encoding_finished: EventSource<ViewRenderedState>,
  expect_read_back_for_next_render_result: bool,
  current_camera_view_projection_inv: Mat4<f32>,
  camera_source: RQForker<EntityHandle<SceneCameraEntity>, CameraTransform>,
  pub(crate) picker: GPUxEntityIdMapPicker,
}

impl Viewer3dRenderingCtx {
  pub fn gpu(&self) -> &GPU {
    &self.gpu
  }

  pub fn new(
    gpu: GPU,
    ndc: ViewerNDC,
    camera_source: RQForker<EntityHandle<SceneCameraEntity>, CameraTransform>,
  ) -> Self {
    let mut rendering_resource = ReactiveQueryJoinUpdater::default();

    let lighting =
      LightSystem::new_and_register(&mut rendering_resource, &gpu, ndc.enable_reverse_z, ndc);

    let camera_source_init = camera_source.clone_as_static();

    let renderer_impl = init_renderer(
      &mut rendering_resource,
      RasterizationRenderBackendType::Gles,
      &gpu,
      camera_source,
      ndc.enable_reverse_z,
    );

    Self {
      ndc,
      indirect_occlusion_culling_impl: None,
      rendering_resource,
      renderer_impl,
      current_renderer_impl_ty: RasterizationRenderBackendType::Gles,
      rtx_ao_renderer_impl: None, // late init
      enable_rtx_ao_rendering: false,
      opaque_scene_content_lighting_technique: LightingTechniqueKind::Forward,
      frame_logic: ViewerFrameLogic::new(&gpu),
      lighting,
      material_defer_lighting_supports: DeferLightingMaterialRegistry::default()
        .register_material_impl::<PbrSurfaceEncodeDecode>(),
      gpu,
      pool: Default::default(),
      on_encoding_finished: Default::default(),
      expect_read_back_for_next_render_result: false,
      current_camera_view_projection_inv: Default::default(),
      camera_source: camera_source_init,
      picker: Default::default(),
    }
  }

  pub fn set_enable_indirect_occlusion_culling_support(&mut self, enable: bool) {
    if enable {
      if self.indirect_occlusion_culling_impl.is_none() {
        self.indirect_occlusion_culling_impl =
          GPUTwoPassOcclusionCulling::new(u16::MAX as usize).into();
      }
    } else {
      self.indirect_occlusion_culling_impl = None
    }
  }

  pub fn set_enable_rtx_ao_rendering_support(&mut self, enable: bool) {
    if enable {
      if self.rtx_ao_renderer_impl.is_none() {
        let rtx_backend_system = GPUWaveFrontComputeRaytracingSystem::new(&self.gpu);
        let rtx_system = RtxSystemCore::new(Box::new(rtx_backend_system));
        let mut rtx_ao_renderer_impl = RayTracingAORenderSystem::new(
          &rtx_system,
          &self.gpu,
          self.camera_source.clone_as_static(),
        );

        rtx_ao_renderer_impl.register_resource(&mut self.rendering_resource, &self.gpu);

        self.rtx_ao_renderer_impl = Some(rtx_ao_renderer_impl);
      }
    } else {
      if let Some(rtx) = &mut self.rtx_ao_renderer_impl {
        rtx.deregister_resource(&mut self.rendering_resource);
      }
      self.rtx_ao_renderer_impl = None;
    }
  }

  pub fn egui(&mut self, ui: &mut egui::Ui) {
    let is_target_support_indirect_draw = self
      .gpu
      .info
      .supported_features
      .contains(Features::MULTI_DRAW_INDIRECT_COUNT);

    let old = self.current_renderer_impl_ty;
    egui::ComboBox::from_label("RasterizationRender Backend")
      .selected_text(format!("{:?}", &self.current_renderer_impl_ty))
      .show_ui(ui, |ui| {
        ui.selectable_value(
          &mut self.current_renderer_impl_ty,
          RasterizationRenderBackendType::Gles,
          "Gles",
        );

        ui.add_enabled_ui(is_target_support_indirect_draw, |ui| {
          ui.selectable_value(
            &mut self.current_renderer_impl_ty,
            RasterizationRenderBackendType::Indirect,
            "Indirect",
          )
          .on_disabled_hover_text("current platform/gpu does not support indirect rendering");
        });
      });

    ui.separator();

    egui::ComboBox::from_label("Lighting technique for opaque objects")
      .selected_text(format!(
        "{:?}",
        &self.opaque_scene_content_lighting_technique
      ))
      .show_ui(ui, |ui| {
        ui.selectable_value(
          &mut self.opaque_scene_content_lighting_technique,
          LightingTechniqueKind::Forward,
          "Forward",
        );

        ui.selectable_value(
          &mut self.opaque_scene_content_lighting_technique,
          LightingTechniqueKind::DeferLighting,
          "DeferLighting",
        )
      });

    ui.separator();

    if old != self.current_renderer_impl_ty {
      self
        .renderer_impl
        .deregister_resource(&mut self.rendering_resource);
      self.renderer_impl = init_renderer(
        &mut self.rendering_resource,
        self.current_renderer_impl_ty,
        &self.gpu,
        self.camera_source.clone_as_static(),
        self.ndc.enable_reverse_z,
      );
    }

    ui.add_enabled_ui(is_target_support_indirect_draw, |ui| {
      let mut indirect_occlusion_culling_impl_exist =
        self.indirect_occlusion_culling_impl.is_some();
      ui.checkbox(
        &mut indirect_occlusion_culling_impl_exist,
        "occlusion_culling_system_is_ready",
      )
      .on_disabled_hover_text("current platform/gpu does not support gpu driven occlusion culling");
      self.set_enable_indirect_occlusion_culling_support(indirect_occlusion_culling_impl_exist);
    });

    // let is_vulkan = self.gpu.info.adaptor_info.backend == Backend::Vulkan;
    ui.add_enabled_ui(true, |ui| {
      let mut rtx_ao_renderer_impl_exist = self.rtx_ao_renderer_impl.is_some();
      ui.checkbox(&mut rtx_ao_renderer_impl_exist, "rtx_ao_renderer_is_ready")
        .on_disabled_hover_text(
          "currently the ray tracing related feature only enabled on vulkan backend",
        );
      self.set_enable_rtx_ao_rendering_support(rtx_ao_renderer_impl_exist);

      if let Some(ao) = &self.rtx_ao_renderer_impl {
        ui.checkbox(&mut self.enable_rtx_ao_rendering, "enable_rtx_ao_rendering");
        // todo, currently the on demand rendering is broken, use this button to workaround.
        if ui.button("reset ao sample").clicked() {
          ao.reset_ao_sample(&self.gpu);
        }
      }
    });

    ui.separator();

    self.lighting.egui(ui);
    self.frame_logic.egui(ui);
  }

  /// only texture could be read. caller must sure the target passed in render call not using
  /// window surface.
  #[allow(unused)] // used in terminal command
  pub fn read_next_render_result(
    &mut self,
  ) -> impl Future<Output = Result<ReadableTextureBuffer, ViewerRenderResultReadBackErr>> {
    self.expect_read_back_for_next_render_result = true;
    use futures::FutureExt;
    self
      .on_encoding_finished
      .once_future(|result| result.clone().read())
      .flatten()
  }

  pub fn resize_view(&mut self) {
    self.pool.clear();
  }

  pub fn update_next_render_camera_info(&mut self, camera_view_projection_inv: Mat4<f32>) {
    self.current_camera_view_projection_inv = camera_view_projection_inv;
  }

  #[instrument(name = "frame rendering", skip_all)]
  pub fn render(&mut self, target: RenderTargetView, content: &Viewer3dSceneCtx, cx: &mut Context) {
    let span = span!(Level::INFO, "update all rendering resource");
    let mut resource = self.rendering_resource.poll_update_all(cx);
    drop(span);

    let renderer = self.renderer_impl.create_impl(&mut resource);

    let render_target = if self.expect_read_back_for_next_render_result
      && matches!(target, RenderTargetView::SurfaceTexture { .. })
    {
      RenderTargetView::Texture(create_empty_2d_texture_view(
        &self.gpu,
        target.size(),
<<<<<<< HEAD
        TextureUsages::all() - TextureUsages::STORAGE_ATOMIC,
=======
        basic_texture_usages(),
>>>>>>> 3ea47ada
        target.format(),
      ))
    } else {
      target.clone()
    };

    let mut ctx = FrameCtx::new(&self.gpu, target.size(), &self.pool);

    if self.enable_rtx_ao_rendering && self.rtx_ao_renderer_impl.is_some() {
      let mut rtx_ao_renderer = self
        .rtx_ao_renderer_impl
        .as_ref()
        .unwrap()
        .create_impl(&mut resource);

      let ao_result = rtx_ao_renderer.render(&mut ctx, content.scene, content.main_camera);

      pass("copy rtx ao into final target")
        .with_color(target.clone(), load())
        .render_ctx(&mut ctx)
        .by(&mut copy_frame(
          AttachmentView::from_any_view(ao_result),
          None,
        ));
    } else {
      let lighting = self.lighting.prepare_and_create_impl(
        &mut resource,
        &mut ctx,
        cx,
        renderer.as_ref(),
        content.scene,
      );

      let entity_id = self.frame_logic.render(
        &mut ctx,
        renderer.as_ref(),
        &lighting,
        content,
        &render_target,
        self.current_camera_view_projection_inv,
        self.ndc.enable_reverse_z,
        self.opaque_scene_content_lighting_technique,
        &self.material_defer_lighting_supports,
      );

      let entity_id = entity_id.create_default_2d_view();
      self
        .picker
        .read_new_frame_id_buffer(&entity_id, &self.gpu, &mut ctx.encoder);
      //
    }

    // do extra copy to surface texture
    if self.expect_read_back_for_next_render_result
      && matches!(target, RenderTargetView::SurfaceTexture { .. })
    {
      pass("extra final copy to surface")
        .with_color(target, load())
        .render_ctx(&mut ctx)
        .by(&mut rendiation_texture_gpu_process::copy_frame(
          AttachmentView::from_any_view(render_target.clone()),
          None,
        ));
    }
    self.expect_read_back_for_next_render_result = false;
    ctx.final_submit();

    self.on_encoding_finished.emit(&ViewRenderedState {
      target: render_target,
      device: self.gpu.device.clone(),
      queue: self.gpu.queue.clone(),
    });
  }
}

#[derive(Clone)]
struct ViewRenderedState {
  target: RenderTargetView,
  device: GPUDevice,
  queue: GPUQueue,
}

#[derive(Debug)]
pub enum ViewerRenderResultReadBackErr {
  Gpu(rendiation_webgpu::BufferAsyncError),
  UnableToReadSurfaceTexture,
}

impl ViewRenderedState {
  async fn read(self) -> Result<ReadableTextureBuffer, ViewerRenderResultReadBackErr> {
    match self.target {
      RenderTargetView::Texture(tex) => {
        // I have to write this, because I don't know why compiler can't known the encoder is
        // dropped and will not across the await point
        let buffer = {
          let mut encoder = self.device.create_encoder();

          let buffer = encoder.read_texture_2d(
            &self.device,
            &tex.resource.clone().try_into().unwrap(),
            ReadRange {
              size: Size::from_u32_pair_min_one((
                tex.resource.desc.size.width,
                tex.resource.desc.size.height,
              )),
              offset_x: 0,
              offset_y: 0,
            },
          );
          self.queue.submit_encoder(encoder);
          buffer
        };

        buffer.await.map_err(ViewerRenderResultReadBackErr::Gpu)
      }
      RenderTargetView::SurfaceTexture { .. } => {
        // note: the usage of surface texture could only contains TEXTURE_BINDING, so it's impossible
        // to do any read back from it. the upper layer should be draw content into temp texture for read back
        // and copy back to surface.
        Err(ViewerRenderResultReadBackErr::UnableToReadSurfaceTexture)
      }
    }
  }
}<|MERGE_RESOLUTION|>--- conflicted
+++ resolved
@@ -331,11 +331,7 @@
       RenderTargetView::Texture(create_empty_2d_texture_view(
         &self.gpu,
         target.size(),
-<<<<<<< HEAD
-        TextureUsages::all() - TextureUsages::STORAGE_ATOMIC,
-=======
         basic_texture_usages(),
->>>>>>> 3ea47ada
         target.format(),
       ))
     } else {
