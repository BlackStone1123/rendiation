--- conflicted
+++ resolved
@@ -34,11 +34,6 @@
 }
 
 pub fn create_fallback_empty_texture(device: &GPUDevice) -> GPU2DTexture {
-<<<<<<< HEAD
-  let mut usage = TextureUsages::all() - TextureUsages::STORAGE_ATOMIC;
-  usage.remove(TextureUsages::STORAGE_ATOMIC);
-=======
->>>>>>> 3ea47ada
   GPUTexture::create(
     TextureDescriptor {
       label: "global default texture".into(),
